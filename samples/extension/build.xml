<?xml version="1.0"?>

<project name="extension" default="build" basedir=".">

	<!-- Ideally this would be the latest version of Java but not everyone is going to have it installed -->
	<!-- Additionally we want to avoid "Class not found: javac1.8" errors from old Ant versions (i.e. Eclipse) -->
	<property name="build.compiler" value="javac1.7" />
	<property name="ant.build.javac.source" value="1.7" />
	<property name="ant.build.javac.target" value="1.7" />

	<target name="build" depends="clean">
		<mkdir dir="classes" />
		<javac srcdir="src" destdir="classes" debug="on" includeantruntime="false">
			<classpath>
				<pathelement path="../../com.amd.aparapi/dist/aparapi.jar" />
			</classpath>
		</javac>
<<<<<<< HEAD
		<copy todir="classes/com\amd\aparapi\sample\extension" file="src\com\amd\aparapi\sample\extension\fft.cl" />
		<copy todir="classes/com\amd\aparapi\sample\extension" file="src\com\amd\aparapi\sample\extension\HistogramKernel.cl" />
		<copy todir="classes/com\amd\aparapi\sample\extension" file="src\com\amd\aparapi\sample\extension\mandel.cl" />
		<copy todir="classes/com\amd\aparapi\sample\extension" file="src\com\amd\aparapi\sample\extension\mandel2.cl" />
		<copy todir="classes/com\amd\aparapi\sample\extension" file="src\com\amd\aparapi\sample\extension\squarer.cl" />
=======
		<copy todir="classes/com\amd\aparapi\sample\extension" file="src\com\amd\aparapi\sample\extension\mandel.cl" />
		<copy todir="classes/com\amd\aparapi\sample\extension" file="src\com\amd\aparapi\sample\extension\mandel2.cl" />
		<copy todir="classes/com\amd\aparapi\sample\extension" file="src\com\amd\aparapi\sample\extension\squarer.cl" />
		<copy todir="classes/com\amd\aparapi\sample\extension" file="src\com\amd\aparapi\sample\extension\squarer.cl" />
		<copy todir="classes/com\amd\aparapi\sample\extension" file="src\com\amd\aparapi\sample\extension\HistogramKernel.cl" />
>>>>>>> a715d8ad
		<jar jarfile="${ant.project.name}.jar" basedir="classes" />

	</target>

	<target name="clean">
		<delete dir="classes" />
		<delete file="${ant.project.name}.jar" />
	</target>

	<path id="compiler.class.path">
		<pathelement path="../../com.amd.aparapi/dist/aparapi.jar" />
	</path>

	<path id="runtime.class.path" cache="true">
		<path refid="compiler.class.path" />
		<pathelement path="${ant.project.name}.jar" />
	</path>

	<!-- FFT -->
	<target name="run-fft-gpu">
		<java classname="com.amd.aparapi.sample.extension.FFTExample" fork="true">
			<classpath refid="runtime.class.path" />
			<sysproperty key="java.library.path" path="..\..\com.amd.aparapi.jni\dist" />
			<sysproperty key="com.amd.aparapi.executionMode" value="GPU" />
		</java>
	</target>

	<target name="run-fft-jtp">
		<java classname="com.amd.aparapi.sample.extension.FFTExample" fork="true">
			<classpath refid="runtime.class.path" />
			<sysproperty key="java.library.path" path="..\..\com.amd.aparapi.jni\dist" />
			<sysproperty key="com.amd.aparapi.executionMode" value="JTP" />
		</java>
	</target>

	<!-- Histogram -->
	<target name="run-histogram-gpu">
		<java classname="com.amd.aparapi.sample.extension.Histogram" fork="true">
			<classpath refid="runtime.class.path" />
			<sysproperty key="java.library.path" path="..\..\com.amd.aparapi.jni\dist" />
			<sysproperty key="com.amd.aparapi.executionMode" value="GPU" />
		</java>
	</target>

	<target name="run-histogram-jtp">
		<java classname="com.amd.aparapi.sample.extension.Histogram" fork="true">
			<classpath refid="runtime.class.path" />
			<sysproperty key="java.library.path" path="..\..\com.amd.aparapi.jni\dist" />
			<sysproperty key="com.amd.aparapi.executionMode" value="JTP" />
		</java>
	</target>

	<target name="run-histogram-ideal-gpu">
		<java classname="com.amd.aparapi.sample.extension.HistogramIdeal" fork="true">
			<classpath refid="runtime.class.path" />
			<sysproperty key="java.library.path" path="..\..\com.amd.aparapi.jni\dist" />
			<sysproperty key="com.amd.aparapi.executionMode" value="GPU" />
		</java>
	</target>

	<target name="run-histogram-ideal-jtp">
		<java classname="com.amd.aparapi.sample.extension.HistogramIdeal" fork="true">
			<classpath refid="runtime.class.path" />
			<sysproperty key="java.library.path" path="..\..\com.amd.aparapi.jni\dist" />
			<sysproperty key="com.amd.aparapi.executionMode" value="JTP" />
		</java>
	</target>

	<!-- Mandel -->
	<target name="run-mandel-gpu">
		<java classname="com.amd.aparapi.sample.extension.MandelExample" fork="true">
			<classpath refid="runtime.class.path" />
			<sysproperty key="java.library.path" path="..\..\com.amd.aparapi.jni\dist" />
			<sysproperty key="com.amd.aparapi.executionMode" value="GPU" />
		</java>
	</target>

	<target name="run-mandel-jtp">
		<java classname="com.amd.aparapi.sample.extension.MandelExample" fork="true">
			<classpath refid="runtime.class.path" />
			<sysproperty key="java.library.path" path="..\..\com.amd.aparapi.jni\dist" />
			<sysproperty key="com.amd.aparapi.executionMode" value="JTP" />
		</java>
	</target>

	<!-- Square -->
	<target name="run-square-gpu">
		<java classname="com.amd.aparapi.sample.extension.SquareExample" fork="true">
			<classpath refid="runtime.class.path" />
			<sysproperty key="java.library.path" path="..\..\com.amd.aparapi.jni\dist" />
			<sysproperty key="com.amd.aparapi.executionMode" value="GPU" />
		</java>
	</target>

	<target name="run-square-jtp">
		<java classname="com.amd.aparapi.sample.extension.SquareExample" fork="true">
			<classpath refid="runtime.class.path" />
			<sysproperty key="java.library.path" path="..\..\com.amd.aparapi.jni\dist" />
			<sysproperty key="com.amd.aparapi.executionMode" value="JTP" />
		</java>
	</target>

</project>
<|MERGE_RESOLUTION|>--- conflicted
+++ resolved
@@ -1,133 +1,124 @@
-<?xml version="1.0"?>
-
-<project name="extension" default="build" basedir=".">
-
-	<!-- Ideally this would be the latest version of Java but not everyone is going to have it installed -->
-	<!-- Additionally we want to avoid "Class not found: javac1.8" errors from old Ant versions (i.e. Eclipse) -->
-	<property name="build.compiler" value="javac1.7" />
-	<property name="ant.build.javac.source" value="1.7" />
-	<property name="ant.build.javac.target" value="1.7" />
-
-	<target name="build" depends="clean">
-		<mkdir dir="classes" />
-		<javac srcdir="src" destdir="classes" debug="on" includeantruntime="false">
-			<classpath>
-				<pathelement path="../../com.amd.aparapi/dist/aparapi.jar" />
-			</classpath>
-		</javac>
-<<<<<<< HEAD
-		<copy todir="classes/com\amd\aparapi\sample\extension" file="src\com\amd\aparapi\sample\extension\fft.cl" />
-		<copy todir="classes/com\amd\aparapi\sample\extension" file="src\com\amd\aparapi\sample\extension\HistogramKernel.cl" />
-		<copy todir="classes/com\amd\aparapi\sample\extension" file="src\com\amd\aparapi\sample\extension\mandel.cl" />
-		<copy todir="classes/com\amd\aparapi\sample\extension" file="src\com\amd\aparapi\sample\extension\mandel2.cl" />
-		<copy todir="classes/com\amd\aparapi\sample\extension" file="src\com\amd\aparapi\sample\extension\squarer.cl" />
-=======
-		<copy todir="classes/com\amd\aparapi\sample\extension" file="src\com\amd\aparapi\sample\extension\mandel.cl" />
-		<copy todir="classes/com\amd\aparapi\sample\extension" file="src\com\amd\aparapi\sample\extension\mandel2.cl" />
-		<copy todir="classes/com\amd\aparapi\sample\extension" file="src\com\amd\aparapi\sample\extension\squarer.cl" />
-		<copy todir="classes/com\amd\aparapi\sample\extension" file="src\com\amd\aparapi\sample\extension\squarer.cl" />
-		<copy todir="classes/com\amd\aparapi\sample\extension" file="src\com\amd\aparapi\sample\extension\HistogramKernel.cl" />
->>>>>>> a715d8ad
-		<jar jarfile="${ant.project.name}.jar" basedir="classes" />
-
-	</target>
-
-	<target name="clean">
-		<delete dir="classes" />
-		<delete file="${ant.project.name}.jar" />
-	</target>
-
-	<path id="compiler.class.path">
-		<pathelement path="../../com.amd.aparapi/dist/aparapi.jar" />
-	</path>
-
-	<path id="runtime.class.path" cache="true">
-		<path refid="compiler.class.path" />
-		<pathelement path="${ant.project.name}.jar" />
-	</path>
-
-	<!-- FFT -->
-	<target name="run-fft-gpu">
-		<java classname="com.amd.aparapi.sample.extension.FFTExample" fork="true">
-			<classpath refid="runtime.class.path" />
-			<sysproperty key="java.library.path" path="..\..\com.amd.aparapi.jni\dist" />
-			<sysproperty key="com.amd.aparapi.executionMode" value="GPU" />
-		</java>
-	</target>
-
-	<target name="run-fft-jtp">
-		<java classname="com.amd.aparapi.sample.extension.FFTExample" fork="true">
-			<classpath refid="runtime.class.path" />
-			<sysproperty key="java.library.path" path="..\..\com.amd.aparapi.jni\dist" />
-			<sysproperty key="com.amd.aparapi.executionMode" value="JTP" />
-		</java>
-	</target>
-
-	<!-- Histogram -->
-	<target name="run-histogram-gpu">
-		<java classname="com.amd.aparapi.sample.extension.Histogram" fork="true">
-			<classpath refid="runtime.class.path" />
-			<sysproperty key="java.library.path" path="..\..\com.amd.aparapi.jni\dist" />
-			<sysproperty key="com.amd.aparapi.executionMode" value="GPU" />
-		</java>
-	</target>
-
-	<target name="run-histogram-jtp">
-		<java classname="com.amd.aparapi.sample.extension.Histogram" fork="true">
-			<classpath refid="runtime.class.path" />
-			<sysproperty key="java.library.path" path="..\..\com.amd.aparapi.jni\dist" />
-			<sysproperty key="com.amd.aparapi.executionMode" value="JTP" />
-		</java>
-	</target>
-
-	<target name="run-histogram-ideal-gpu">
-		<java classname="com.amd.aparapi.sample.extension.HistogramIdeal" fork="true">
-			<classpath refid="runtime.class.path" />
-			<sysproperty key="java.library.path" path="..\..\com.amd.aparapi.jni\dist" />
-			<sysproperty key="com.amd.aparapi.executionMode" value="GPU" />
-		</java>
-	</target>
-
-	<target name="run-histogram-ideal-jtp">
-		<java classname="com.amd.aparapi.sample.extension.HistogramIdeal" fork="true">
-			<classpath refid="runtime.class.path" />
-			<sysproperty key="java.library.path" path="..\..\com.amd.aparapi.jni\dist" />
-			<sysproperty key="com.amd.aparapi.executionMode" value="JTP" />
-		</java>
-	</target>
-
-	<!-- Mandel -->
-	<target name="run-mandel-gpu">
-		<java classname="com.amd.aparapi.sample.extension.MandelExample" fork="true">
-			<classpath refid="runtime.class.path" />
-			<sysproperty key="java.library.path" path="..\..\com.amd.aparapi.jni\dist" />
-			<sysproperty key="com.amd.aparapi.executionMode" value="GPU" />
-		</java>
-	</target>
-
-	<target name="run-mandel-jtp">
-		<java classname="com.amd.aparapi.sample.extension.MandelExample" fork="true">
-			<classpath refid="runtime.class.path" />
-			<sysproperty key="java.library.path" path="..\..\com.amd.aparapi.jni\dist" />
-			<sysproperty key="com.amd.aparapi.executionMode" value="JTP" />
-		</java>
-	</target>
-
-	<!-- Square -->
-	<target name="run-square-gpu">
-		<java classname="com.amd.aparapi.sample.extension.SquareExample" fork="true">
-			<classpath refid="runtime.class.path" />
-			<sysproperty key="java.library.path" path="..\..\com.amd.aparapi.jni\dist" />
-			<sysproperty key="com.amd.aparapi.executionMode" value="GPU" />
-		</java>
-	</target>
-
-	<target name="run-square-jtp">
-		<java classname="com.amd.aparapi.sample.extension.SquareExample" fork="true">
-			<classpath refid="runtime.class.path" />
-			<sysproperty key="java.library.path" path="..\..\com.amd.aparapi.jni\dist" />
-			<sysproperty key="com.amd.aparapi.executionMode" value="JTP" />
-		</java>
-	</target>
-
-</project>
+<?xml version="1.0"?>
+
+<project name="extension" default="build" basedir=".">
+
+	<!-- Ideally this would be the latest version of Java but not everyone is going to have it installed -->
+	<!-- Additionally we want to avoid "Class not found: javac1.8" errors from old Ant versions (i.e. Eclipse) -->
+	<property name="build.compiler" value="javac1.7" />
+	<property name="ant.build.javac.source" value="1.7" />
+	<property name="ant.build.javac.target" value="1.7" />
+
+	<target name="build" depends="clean">
+		<mkdir dir="classes" />
+		<javac srcdir="src" destdir="classes" debug="on" includeantruntime="false">
+			<classpath>
+				<pathelement path="../../com.amd.aparapi/dist/aparapi.jar" />
+			</classpath>
+		</javac>
+		<copy todir="classes/com\amd\aparapi\sample\extension" file="src\com\amd\aparapi\sample\extension\fft.cl" />
+		<copy todir="classes/com\amd\aparapi\sample\extension" file="src\com\amd\aparapi\sample\extension\HistogramKernel.cl" />
+		<copy todir="classes/com\amd\aparapi\sample\extension" file="src\com\amd\aparapi\sample\extension\mandel.cl" />
+		<copy todir="classes/com\amd\aparapi\sample\extension" file="src\com\amd\aparapi\sample\extension\mandel2.cl" />
+		<copy todir="classes/com\amd\aparapi\sample\extension" file="src\com\amd\aparapi\sample\extension\squarer.cl" />
+		<jar jarfile="${ant.project.name}.jar" basedir="classes" />
+	</target>
+
+	<target name="clean">
+		<delete dir="classes" />
+		<delete file="${ant.project.name}.jar" />
+	</target>
+
+	<path id="compiler.class.path">
+		<pathelement path="../../com.amd.aparapi/dist/aparapi.jar" />
+	</path>
+
+	<path id="runtime.class.path" cache="true">
+		<path refid="compiler.class.path" />
+		<pathelement path="${ant.project.name}.jar" />
+	</path>
+
+	<!-- FFT -->
+	<target name="run-fft-gpu">
+		<java classname="com.amd.aparapi.sample.extension.FFTExample" fork="true">
+			<classpath refid="runtime.class.path" />
+			<sysproperty key="java.library.path" path="..\..\com.amd.aparapi.jni\dist" />
+			<sysproperty key="com.amd.aparapi.executionMode" value="GPU" />
+		</java>
+	</target>
+
+	<target name="run-fft-jtp">
+		<java classname="com.amd.aparapi.sample.extension.FFTExample" fork="true">
+			<classpath refid="runtime.class.path" />
+			<sysproperty key="java.library.path" path="..\..\com.amd.aparapi.jni\dist" />
+			<sysproperty key="com.amd.aparapi.executionMode" value="JTP" />
+		</java>
+	</target>
+
+	<!-- Histogram -->
+	<target name="run-histogram-gpu">
+		<java classname="com.amd.aparapi.sample.extension.Histogram" fork="true">
+			<classpath refid="runtime.class.path" />
+			<sysproperty key="java.library.path" path="..\..\com.amd.aparapi.jni\dist" />
+			<sysproperty key="com.amd.aparapi.executionMode" value="GPU" />
+		</java>
+	</target>
+
+	<target name="run-histogram-jtp">
+		<java classname="com.amd.aparapi.sample.extension.Histogram" fork="true">
+			<classpath refid="runtime.class.path" />
+			<sysproperty key="java.library.path" path="..\..\com.amd.aparapi.jni\dist" />
+			<sysproperty key="com.amd.aparapi.executionMode" value="JTP" />
+		</java>
+	</target>
+
+	<target name="run-histogram-ideal-gpu">
+		<java classname="com.amd.aparapi.sample.extension.HistogramIdeal" fork="true">
+			<classpath refid="runtime.class.path" />
+			<sysproperty key="java.library.path" path="..\..\com.amd.aparapi.jni\dist" />
+			<sysproperty key="com.amd.aparapi.executionMode" value="GPU" />
+		</java>
+	</target>
+
+	<target name="run-histogram-ideal-jtp">
+		<java classname="com.amd.aparapi.sample.extension.HistogramIdeal" fork="true">
+			<classpath refid="runtime.class.path" />
+			<sysproperty key="java.library.path" path="..\..\com.amd.aparapi.jni\dist" />
+			<sysproperty key="com.amd.aparapi.executionMode" value="JTP" />
+		</java>
+	</target>
+
+	<!-- Mandel -->
+	<target name="run-mandel-gpu">
+		<java classname="com.amd.aparapi.sample.extension.MandelExample" fork="true">
+			<classpath refid="runtime.class.path" />
+			<sysproperty key="java.library.path" path="..\..\com.amd.aparapi.jni\dist" />
+			<sysproperty key="com.amd.aparapi.executionMode" value="GPU" />
+		</java>
+	</target>
+
+	<target name="run-mandel-jtp">
+		<java classname="com.amd.aparapi.sample.extension.MandelExample" fork="true">
+			<classpath refid="runtime.class.path" />
+			<sysproperty key="java.library.path" path="..\..\com.amd.aparapi.jni\dist" />
+			<sysproperty key="com.amd.aparapi.executionMode" value="JTP" />
+		</java>
+	</target>
+
+	<!-- Square -->
+	<target name="run-square-gpu">
+		<java classname="com.amd.aparapi.sample.extension.SquareExample" fork="true">
+			<classpath refid="runtime.class.path" />
+			<sysproperty key="java.library.path" path="..\..\com.amd.aparapi.jni\dist" />
+			<sysproperty key="com.amd.aparapi.executionMode" value="GPU" />
+		</java>
+	</target>
+
+	<target name="run-square-jtp">
+		<java classname="com.amd.aparapi.sample.extension.SquareExample" fork="true">
+			<classpath refid="runtime.class.path" />
+			<sysproperty key="java.library.path" path="..\..\com.amd.aparapi.jni\dist" />
+			<sysproperty key="com.amd.aparapi.executionMode" value="JTP" />
+		</java>
+	</target>
+
+</project>