/*
Copyright (c) 2010-2011, Advanced Micro Devices, Inc.
All rights reserved.

Redistribution and use in source and binary forms, with or without modification, are permitted provided that the
following conditions are met:

Redistributions of source code must retain the above copyright notice, this list of conditions and the following
disclaimer. 

Redistributions in binary form must reproduce the above copyright notice, this list of conditions and the following
disclaimer in the documentation and/or other materials provided with the distribution. 

Neither the name of the copyright holder nor the names of its contributors may be used to endorse or promote products
derived from this software without specific prior written permission. 

THIS SOFTWARE IS PROVIDED BY THE COPYRIGHT HOLDERS AND CONTRIBUTORS "AS IS" AND ANY EXPRESS OR IMPLIED WARRANTIES,
INCLUDING, BUT NOT LIMITED TO, THE IMPLIED WARRANTIES OF MERCHANTABILITY AND FITNESS FOR A PARTICULAR PURPOSE ARE
DISCLAIMED. IN NO EVENT SHALL THE COPYRIGHT HOLDER OR CONTRIBUTORS BE LIABLE FOR ANY DIRECT, INDIRECT, INCIDENTAL,
SPECIAL, EXEMPLARY, OR CONSEQUENTIAL DAMAGES (INCLUDING, BUT NOT LIMITED TO, PROCUREMENT OF SUBSTITUTE GOODS OR
SERVICES; LOSS OF USE, DATA, OR PROFITS; OR BUSINESS INTERRUPTION) HOWEVER CAUSED AND ON ANY THEORY OF LIABILITY, 
WHETHER IN CONTRACT, STRICT LIABILITY, OR TORT (INCLUDING NEGLIGENCE OR OTHERWISE) ARISING IN ANY WAY OUT OF THE USE 
OF THIS SOFTWARE, EVEN IF ADVISED OF THE POSSIBILITY OF SUCH DAMAGE.

If you use the software (in whole or in part), you shall adhere to all applicable U.S., European, and other export
laws, including but not limited to the U.S. Export Administration Regulations ("EAR"), (15 C.F.R. Sections 730 through
774), and E.U. Council Regulation (EC) No 1334/2000 of 22 June 2000.  Further, pursuant to Section 740.6 of the EAR,
you hereby certify that, except pursuant to a license granted by the United States Department of Commerce Bureau of 
Industry and Security or as otherwise permitted pursuant to a License Exception under the U.S. Export Administration 
Regulations ("EAR"), you will not (1) export, re-export or release to a national of a country in Country Groups D:1,
E:1 or E:2 any restricted technology, software, or source code you receive hereunder, or (2) export to Country Groups
D:1, E:1 or E:2 the direct product of such technology or software, if such foreign produced direct product is subject
to national security controls as identified on the Commerce Control List (currently found in Supplement 1 to Part 774
of EAR).  For the most current Country Group listings, or for additional information about the EAR or your obligations
under those regulations, please refer to the U.S. Bureau of Industry and Security's website at http://www.bis.doc.gov/. 

*/
package com.amd.aparapi.internal.kernel;

import java.lang.reflect.Array;
import java.lang.reflect.Field;
import java.lang.reflect.Modifier;
import java.nio.ByteBuffer;
import java.nio.ByteOrder;
import java.util.HashSet;
import java.util.List;
import java.util.Set;
import java.util.StringTokenizer;
import java.util.concurrent.BrokenBarrierException;
import java.util.concurrent.CyclicBarrier;
import java.util.concurrent.ForkJoinPool;
import java.util.concurrent.ForkJoinPool.ForkJoinWorkerThreadFactory;
import java.util.concurrent.ForkJoinPool.ManagedBlocker;
import java.util.concurrent.ForkJoinWorkerThread;
import java.util.logging.Level;
import java.util.logging.Logger;

import com.amd.aparapi.Config;
import com.amd.aparapi.Kernel;
import com.amd.aparapi.Kernel.Constant;
import com.amd.aparapi.Kernel.EXECUTION_MODE;
import com.amd.aparapi.Kernel.KernelState;
import com.amd.aparapi.Kernel.Local;
import com.amd.aparapi.ProfileInfo;
import com.amd.aparapi.Range;
import com.amd.aparapi.device.Device;
import com.amd.aparapi.device.OpenCLDevice;
import com.amd.aparapi.internal.exception.AparapiException;
import com.amd.aparapi.internal.exception.CodeGenException;
import com.amd.aparapi.internal.instruction.InstructionSet.TypeSpec;
import com.amd.aparapi.internal.jni.KernelRunnerJNI;
import com.amd.aparapi.internal.model.ClassModel;
import com.amd.aparapi.internal.model.Entrypoint;
import com.amd.aparapi.internal.util.UnsafeWrapper;
import com.amd.aparapi.internal.writer.KernelWriter;
import com.amd.aparapi.opencl.OpenCL;

/**
 * The class is responsible for executing <code>Kernel</code> implementations. <br/>
 * 
 * The <code>KernelRunner</code> is the real workhorse for Aparapi.  Each <code>Kernel</code> instance creates a single
 * <code>KernelRunner</code> to encapsulate state and to help coordinate interactions between the <code>Kernel</code> 
 * and it's execution logic.<br/>
 * 
 * The <code>KernelRunner</code> is created <i>lazily</i> as a result of calling <code>Kernel.execute()</code>. A this 
 * time the <code>ExecutionMode</code> is consulted to determine the default requested mode.  This will dictate how 
 * the <code>KernelRunner</code> will attempt to execute the <code>Kernel</code>
 *   
 * @see com.amd.aparapi.Kernel#execute(int _globalSize)
 * 
 * @author gfrost
 *
 */
public class KernelRunner extends KernelRunnerJNI{

   private static Logger logger = Logger.getLogger(Config.getLoggerName());

   private long jniContextHandle = 0;

   private final Kernel kernel;

   private Entrypoint entryPoint;

   private int argc;
<<<<<<< HEAD

   private static final ForkJoinWorkerThreadFactory lowPriorityThreadFactory = new ForkJoinWorkerThreadFactory(){
      @Override public ForkJoinWorkerThread newThread(ForkJoinPool pool) {
         ForkJoinWorkerThread newThread = ForkJoinPool.defaultForkJoinWorkerThreadFactory.newThread(pool);
         newThread.setPriority(Thread.MIN_PRIORITY);
         return newThread;
      }
   };

   private static final ForkJoinPool threadPool = new ForkJoinPool(Runtime.getRuntime().availableProcessors(),
         lowPriorityThreadFactory, null, false);

=======
  
   private boolean isFallBack = false;  // If isFallBack, rebuild the kernel (necessary?)
   
   private final ExecutorService threadPool = Executors.newCachedThreadPool();
>>>>>>> 4993e95c
   /**
    * Create a KernelRunner for a specific Kernel instance.
    * 
    * @param _kernel
    */
   public KernelRunner(Kernel _kernel) {
      kernel = _kernel;
   }

   /**
    * <code>Kernel.dispose()</code> delegates to <code>KernelRunner.dispose()</code> which delegates to <code>disposeJNI()</code> to actually close JNI data structures.<br/>
    * 
    * @see KernelRunnerJNI#disposeJNI(long)
    */
   public void dispose() {
      if (kernel.getExecutionMode().isOpenCL()) {
         disposeJNI(jniContextHandle);
      }
      // We are using a shared pool, so there's no need no shutdown it when kernel is disposed
      //      threadPool.shutdownNow();
   }

   private Set<String> capabilitiesSet;

   private long accumulatedExecutionTime = 0;

   private long conversionTime = 0;

   private long executionTime = 0;

   boolean hasFP64Support() {
      if (capabilitiesSet == null) {
         throw new IllegalStateException("Capabilities queried before they were initialized");
      }
      return (capabilitiesSet.contains(OpenCL.CL_KHR_FP64));
   }

   boolean hasSelectFPRoundingModeSupport() {
      if (capabilitiesSet == null) {
         throw new IllegalStateException("Capabilities queried before they were initialized");
      }
      return capabilitiesSet.contains(OpenCL.CL_KHR_SELECT_FPROUNDING_MODE);
   }

   boolean hasGlobalInt32BaseAtomicsSupport() {
      if (capabilitiesSet == null) {
         throw new IllegalStateException("Capabilities queried before they were initialized");
      }
      return capabilitiesSet.contains(OpenCL.CL_KHR_GLOBAL_INT32_BASE_ATOMICS);
   }

   boolean hasGlobalInt32ExtendedAtomicsSupport() {
      if (capabilitiesSet == null) {
         throw new IllegalStateException("Capabilities queried before they were initialized");
      }
      return capabilitiesSet.contains(OpenCL.CL_KHR_GLOBAL_INT32_EXTENDED_ATOMICS);
   }

   boolean hasLocalInt32BaseAtomicsSupport() {
      if (capabilitiesSet == null) {
         throw new IllegalStateException("Capabilities queried before they were initialized");
      }
      return capabilitiesSet.contains(OpenCL.CL_KHR_LOCAL_INT32_BASE_ATOMICS);
   }

   boolean hasLocalInt32ExtendedAtomicsSupport() {
      if (capabilitiesSet == null) {
         throw new IllegalStateException("Capabilities queried before they were initialized");
      }
      return capabilitiesSet.contains(OpenCL.CL_KHR_LOCAL_INT32_EXTENDED_ATOMICS);
   }

   boolean hasInt64BaseAtomicsSupport() {
      if (capabilitiesSet == null) {
         throw new IllegalStateException("Capabilities queried before they were initialized");
      }
      return capabilitiesSet.contains(OpenCL.CL_KHR_INT64_BASE_ATOMICS);
   }

   boolean hasInt64ExtendedAtomicsSupport() {
      if (capabilitiesSet == null) {
         throw new IllegalStateException("Capabilities queried before they were initialized");
      }
      return capabilitiesSet.contains(OpenCL.CL_KHR_INT64_EXTENDED_ATOMICS);
   }

   boolean has3DImageWritesSupport() {
      if (capabilitiesSet == null) {
         throw new IllegalStateException("Capabilities queried before they were initialized");
      }
      return capabilitiesSet.contains(OpenCL.CL_KHR_3D_IMAGE_WRITES);
   }

   boolean hasByteAddressableStoreSupport() {
      if (capabilitiesSet == null) {
         throw new IllegalStateException("Capabilities queried before they were initialized");
      }
      return capabilitiesSet.contains(OpenCL.CL_KHR_BYTE_ADDRESSABLE_SUPPORT);
   }

   boolean hasFP16Support() {
      if (capabilitiesSet == null) {
         throw new IllegalStateException("Capabilities queried before they were initialized");
      }
      return capabilitiesSet.contains(OpenCL.CL_KHR_FP16);
   }

   boolean hasGLSharingSupport() {
      if (capabilitiesSet == null) {
         throw new IllegalStateException("Capabilities queried before they were initialized");
      }
      return capabilitiesSet.contains(OpenCL.CL_KHR_GL_SHARING);
   }

   private static final class FJSafeCyclicBarrier extends CyclicBarrier{
      FJSafeCyclicBarrier(final int threads) {
         super(threads);
      }

      @Override public int await() throws InterruptedException, BrokenBarrierException {
         class Awaiter implements ManagedBlocker{
            private int value;

            private boolean released;

            @Override public boolean block() throws InterruptedException {
               try {
                  value = superAwait();
                  released = true;
                  return true;
               } catch (final BrokenBarrierException e) {
                  throw new RuntimeException(e);
               }
            }

            @Override public boolean isReleasable() {
               return released;
            }

            int getValue() {
               return value;
            }
         }
         final Awaiter awaiter = new Awaiter();
         ForkJoinPool.managedBlock(awaiter);
         return awaiter.getValue();
      }

      int superAwait() throws InterruptedException, BrokenBarrierException {
         return super.await();
      }
   }

   //   @FunctionalInterface
   private interface ThreadIdSetter{
      void set(KernelState kernelState, int globalGroupId, int threadId);
   }

   /**
    * Execute using a Java thread pool. Either because we were explicitly asked to do so, or because we 'fall back' after discovering an OpenCL issue.
    * 
    * @param _range
    *          The globalSize requested by the user (via <code>Kernel.execute(globalSize)</code>)
    * @param _passes
    *          The # of passes requested by the user (via <code>Kernel.execute(globalSize, passes)</code>). Note this is usually defaulted to 1 via <code>Kernel.execute(globalSize)</code>.
    * @return
    */
   protected long executeJava(final Range _range, final int _passes) {
      if (logger.isLoggable(Level.FINE)) {
         logger.fine("executeJava: range = " + _range);
      }

      final int localSize0 = _range.getLocalSize(0);
      final int localSize1 = _range.getLocalSize(1);
      final int localSize2 = _range.getLocalSize(2);
      final int globalSize1 = _range.getGlobalSize(1);
      if (kernel.getExecutionMode().equals(EXECUTION_MODE.SEQ)) {
         /**
          * SEQ mode is useful for testing trivial logic, but kernels which use SEQ mode cannot be used if the
          * product of localSize(0..3) is >1.  So we can use multi-dim ranges but only if the local size is 1 in all dimensions. 
          * 
          * As a result of this barrier is only ever 1 work item wide and probably should be turned into a no-op. 
          * 
          * So we need to check if the range is valid here. If not we have no choice but to punt.
          */
         if ((localSize0 * localSize1 * localSize2) > 1) {
            throw new IllegalStateException("Can't run range with group size >1 sequentially. Barriers would deadlock!");
         }

         final Kernel kernelClone = kernel.clone();
         final KernelState kernelState = kernelClone.getKernelState();

         kernelState.setRange(_range);
         kernelState.setGroupId(0, 0);
         kernelState.setGroupId(1, 0);
         kernelState.setGroupId(2, 0);
         kernelState.setLocalId(0, 0);
         kernelState.setLocalId(1, 0);
         kernelState.setLocalId(2, 0);
         kernelState.setLocalBarrier(new FJSafeCyclicBarrier(1));

         for (int passId = 0; passId < _passes; passId++) {
            kernelState.setPassId(passId);

            if (_range.getDims() == 1) {
               for (int id = 0; id < _range.getGlobalSize(0); id++) {
                  kernelState.setGlobalId(0, id);
                  kernelClone.run();
               }
            } else if (_range.getDims() == 2) {
               for (int x = 0; x < _range.getGlobalSize(0); x++) {
                  kernelState.setGlobalId(0, x);

                  for (int y = 0; y < globalSize1; y++) {
                     kernelState.setGlobalId(1, y);
                     kernelClone.run();
                  }
               }
            } else if (_range.getDims() == 3) {
               for (int x = 0; x < _range.getGlobalSize(0); x++) {
                  kernelState.setGlobalId(0, x);

                  for (int y = 0; y < globalSize1; y++) {
                     kernelState.setGlobalId(1, y);

                     for (int z = 0; z < _range.getGlobalSize(2); z++) {
                        kernelState.setGlobalId(2, z);
                        kernelClone.run();
                     }

                     kernelClone.run();
                  }
               }
            }
         }
      } else {
         final int threads = localSize0 * localSize1 * localSize2;
         final int numGroups0 = _range.getNumGroups(0);
         final int numGroups1 = _range.getNumGroups(1);
         final int globalGroups = numGroups0 * numGroups1 * _range.getNumGroups(2);
         /**
          * This joinBarrier is the barrier that we provide for the kernel threads to rendezvous with the current dispatch thread.
          * So this barrier is threadCount+1 wide (the +1 is for the dispatch thread)
          */
         final CyclicBarrier joinBarrier = new FJSafeCyclicBarrier(threads + 1);

         /**
          * This localBarrier is only ever used by the kernels.  If the kernel does not use the barrier the threads 
          * can get out of sync, we promised nothing in JTP mode.
          *
          * As with OpenCL all threads within a group must wait at the barrier or none.  It is a user error (possible deadlock!)
          * if the barrier is in a conditional that is only executed by some of the threads within a group.
          * 
          * Kernel developer must understand this.
          * 
          * This barrier is threadCount wide.  We never hit the barrier from the dispatch thread.
          */
         final CyclicBarrier localBarrier = new FJSafeCyclicBarrier(threads);

         final ThreadIdSetter threadIdSetter;

         if (_range.getDims() == 1) {
            threadIdSetter = new ThreadIdSetter(){
               @Override public void set(KernelState kernelState, int globalGroupId, int threadId) {
                  //                   (kernelState, globalGroupId, threadId) ->{
                  kernelState.setLocalId(0, (threadId % localSize0));
                  kernelState.setGlobalId(0, (threadId + (globalGroupId * threads)));
                  kernelState.setGroupId(0, globalGroupId);
               }
            };
         } else if (_range.getDims() == 2) {

            /**
             * Consider a 12x4 grid of 4*2 local groups
             * <pre>
             *                                             threads = 4*2 = 8
             *                                             localWidth=4
             *                                             localHeight=2
             *                                             globalWidth=12
             *                                             globalHeight=4
             * 
             *    00 01 02 03 | 04 05 06 07 | 08 09 10 11  
             *    12 13 14 15 | 16 17 18 19 | 20 21 22 23
             *    ------------+-------------+------------
             *    24 25 26 27 | 28 29 30 31 | 32 33 34 35
             *    36 37 38 39 | 40 41 42 43 | 44 45 46 47  
             *    
             *    00 01 02 03 | 00 01 02 03 | 00 01 02 03  threadIds : [0..7]*6
             *    04 05 06 07 | 04 05 06 07 | 04 05 06 07
             *    ------------+-------------+------------
             *    00 01 02 03 | 00 01 02 03 | 00 01 02 03
             *    04 05 06 07 | 04 05 06 07 | 04 05 06 07  
             *    
             *    00 00 00 00 | 01 01 01 01 | 02 02 02 02  groupId[0] : 0..6 
             *    00 00 00 00 | 01 01 01 01 | 02 02 02 02   
             *    ------------+-------------+------------
             *    00 00 00 00 | 01 01 01 01 | 02 02 02 02  
             *    00 00 00 00 | 01 01 01 01 | 02 02 02 02
             *    
             *    00 00 00 00 | 00 00 00 00 | 00 00 00 00  groupId[1] : 0..6 
             *    00 00 00 00 | 00 00 00 00 | 00 00 00 00   
             *    ------------+-------------+------------
             *    01 01 01 01 | 01 01 01 01 | 01 01 01 01 
             *    01 01 01 01 | 01 01 01 01 | 01 01 01 01
             *         
             *    00 01 02 03 | 08 09 10 11 | 16 17 18 19  globalThreadIds == threadId + groupId * threads;
             *    04 05 06 07 | 12 13 14 15 | 20 21 22 23
             *    ------------+-------------+------------
             *    24 25 26 27 | 32[33]34 35 | 40 41 42 43
             *    28 29 30 31 | 36 37 38 39 | 44 45 46 47   
             *          
             *    00 01 02 03 | 00 01 02 03 | 00 01 02 03  localX = threadId % localWidth; (for globalThreadId 33 = threadId = 01 : 01%4 =1)
             *    00 01 02 03 | 00 01 02 03 | 00 01 02 03   
             *    ------------+-------------+------------
             *    00 01 02 03 | 00[01]02 03 | 00 01 02 03 
             *    00 01 02 03 | 00 01 02 03 | 00 01 02 03
             *     
             *    00 00 00 00 | 00 00 00 00 | 00 00 00 00  localY = threadId /localWidth  (for globalThreadId 33 = threadId = 01 : 01/4 =0)
             *    01 01 01 01 | 01 01 01 01 | 01 01 01 01   
             *    ------------+-------------+------------
             *    00 00 00 00 | 00[00]00 00 | 00 00 00 00 
             *    01 01 01 01 | 01 01 01 01 | 01 01 01 01
             *     
             *    00 01 02 03 | 04 05 06 07 | 08 09 10 11  globalX=
             *    00 01 02 03 | 04 05 06 07 | 08 09 10 11     groupsPerLineWidth=globalWidth/localWidth (=12/4 =3)
             *    ------------+-------------+------------     groupInset =groupId%groupsPerLineWidth (=4%3 = 1)
             *    00 01 02 03 | 04[05]06 07 | 08 09 10 11 
             *    00 01 02 03 | 04 05 06 07 | 08 09 10 11     globalX = groupInset*localWidth+localX (= 1*4+1 = 5)
             *     
             *    00 00 00 00 | 00 00 00 00 | 00 00 00 00  globalY
             *    01 01 01 01 | 01 01 01 01 | 01 01 01 01      
             *    ------------+-------------+------------
             *    02 02 02 02 | 02[02]02 02 | 02 02 02 02 
             *    03 03 03 03 | 03 03 03 03 | 03 03 03 03
             *    
             * </pre>
             * Assume we are trying to locate the id's for #33 
             *
             */
            threadIdSetter = new ThreadIdSetter(){
               @Override public void set(KernelState kernelState, int globalGroupId, int threadId) {
                  //                   (kernelState, globalGroupId, threadId) ->{
                  kernelState.setLocalId(0, (threadId % localSize0)); // threadId % localWidth =  (for 33 = 1 % 4 = 1)
                  kernelState.setLocalId(1, (threadId / localSize0)); // threadId / localWidth = (for 33 = 1 / 4 == 0)

                  final int groupInset = globalGroupId % numGroups0; // 4%3 = 1
                  kernelState.setGlobalId(0, ((groupInset * localSize0) + kernelState.getLocalIds()[0])); // 1*4+1=5

                  final int completeLines = (globalGroupId / numGroups0) * localSize1;// (4/3) * 2
                  kernelState.setGlobalId(1, (completeLines + kernelState.getLocalIds()[1])); // 2+0 = 2
                  kernelState.setGroupId(0, (globalGroupId % numGroups0));
                  kernelState.setGroupId(1, (globalGroupId / numGroups0));
               }
            };
         } else if (_range.getDims() == 3) {
            //Same as 2D actually turns out that localId[0] is identical for all three dims so could be hoisted out of conditional code
            threadIdSetter = new ThreadIdSetter(){
               @Override public void set(KernelState kernelState, int globalGroupId, int threadId) {
                  //                   (kernelState, globalGroupId, threadId) ->{
                  kernelState.setLocalId(0, (threadId % localSize0));

                  kernelState.setLocalId(1, ((threadId / localSize0) % localSize1));

                  // the thread id's span WxHxD so threadId/(WxH) should yield the local depth  
                  kernelState.setLocalId(2, (threadId / (localSize0 * localSize1)));

                  kernelState.setGlobalId(0, (((globalGroupId % numGroups0) * localSize0) + kernelState.getLocalIds()[0]));

                  kernelState.setGlobalId(1,
                        ((((globalGroupId / numGroups0) * localSize1) % globalSize1) + kernelState.getLocalIds()[1]));

                  kernelState.setGlobalId(2,
                        (((globalGroupId / (numGroups0 * numGroups1)) * localSize2) + kernelState.getLocalIds()[2]));

                  kernelState.setGroupId(0, (globalGroupId % numGroups0));
                  kernelState.setGroupId(1, ((globalGroupId / numGroups0) % numGroups1));
                  kernelState.setGroupId(2, (globalGroupId / (numGroups0 * numGroups1)));
               }
            };
         } else
            throw new IllegalArgumentException("Expected 1,2 or 3 dimensions, found " + _range.getDims());
         for (int passId = 0; passId < _passes; passId++) {
            /**
              * Note that we emulate OpenCL by creating one thread per localId (across the group).
              * 
              * So threadCount == range.getLocalSize(0)*range.getLocalSize(1)*range.getLocalSize(2);
              * 
              * For a 1D range of 12 groups of 4 we create 4 threads. One per localId(0).
              * 
              * We also clone the kernel 4 times. One per thread.
              * 
              * We create local barrier which has a width of 4
              *         
              *    Thread-0 handles localId(0) (global 0,4,8)
              *    Thread-1 handles localId(1) (global 1,5,7)
              *    Thread-2 handles localId(2) (global 2,6,10)
              *    Thread-3 handles localId(3) (global 3,7,11)
              *    
              * This allows all threads to synchronize using the local barrier.
              * 
              * Initially the use of local buffers seems broken as the buffers appears to be per Kernel.
              * Thankfully Kernel.clone() performs a shallow clone of all buffers (local and global)
              * So each of the cloned kernels actually still reference the same underlying local/global buffers. 
              * 
              * If the kernel uses local buffers but does not use barriers then it is possible for different groups
              * to see mutations from each other (unlike OpenCL), however if the kernel does not us barriers then it 
              * cannot assume any coherence in OpenCL mode either (the failure mode will be different but still wrong) 
              * 
              * So even JTP mode use of local buffers will need to use barriers. Not for the same reason as OpenCL but to keep groups in lockstep.
              * 
              **/
            for (int id = 0; id < threads; id++) {
               final int threadId = id;

               /**
                *  We clone one kernel for each thread.
                *  
                *  They will all share references to the same range, localBarrier and global/local buffers because the clone is shallow.
                *  We need clones so that each thread can assign 'state' (localId/globalId/groupId) without worrying 
                *  about other threads.   
                */
               final Kernel kernelClone = kernel.clone();
               final KernelState kernelState = kernelClone.getKernelState();
               kernelState.setRange(_range);
               kernelState.setPassId(passId);

               if (threads == 1) {
                  kernelState.disableLocalBarrier();
               } else {
                  kernelState.setLocalBarrier(localBarrier);
               }

               threadPool.submit(
               //                     () -> {
                     new Runnable(){
                        public void run() {
                           try {
                              for (int globalGroupId = 0; globalGroupId < globalGroups; globalGroupId++) {
                                 threadIdSetter.set(kernelState, globalGroupId, threadId);
                                 kernelClone.run();
                              }
                           } catch (RuntimeException | Error e) {
                              logger.log(Level.SEVERE, "Execution failed", e);
                           } finally {
                              await(joinBarrier); // This thread will rendezvous with dispatch thread here. This is effectively a join.
                           }
                        }
                     });
            }

            await(joinBarrier); // This dispatch thread waits for all worker threads here. 
         }
      } // execution mode == JTP

      return 0;
   }

   private static void await(CyclicBarrier _barrier) {
      try {
         _barrier.await();
      } catch (final InterruptedException e) {
         // TODO Auto-generated catch block
         e.printStackTrace();
      } catch (final BrokenBarrierException e) {
         // TODO Auto-generated catch block
         e.printStackTrace();
      }
   }

   private KernelArg[] args = null;

   private boolean usesOopConversion = false;

   /**
    * 
    * @param arg
    * @return
    * @throws AparapiException
    */
   private boolean prepareOopConversionBuffer(KernelArg arg) throws AparapiException {
      usesOopConversion = true;
      final Class<?> arrayClass = arg.getField().getType();
      ClassModel c = null;
      boolean didReallocate = false;

      if (arg.getObjArrayElementModel() == null) {
         final String tmp = arrayClass.getName().substring(2).replace('/', '.');
         final String arrayClassInDotForm = tmp.substring(0, tmp.length() - 1);

         if (logger.isLoggable(Level.FINE)) {
            logger.fine("looking for type = " + arrayClassInDotForm);
         }

         // get ClassModel of obj array from entrypt.objectArrayFieldsClasses
         c = entryPoint.getObjectArrayFieldsClasses().get(arrayClassInDotForm);
         arg.setObjArrayElementModel(c);
      } else {
         c = arg.getObjArrayElementModel();
      }
      assert c != null : "should find class for elements " + arrayClass.getName();

      final int arrayBaseOffset = UnsafeWrapper.arrayBaseOffset(arrayClass);
      final int arrayScale = UnsafeWrapper.arrayIndexScale(arrayClass);

      if (logger.isLoggable(Level.FINEST)) {
         logger.finest("Syncing obj array type = " + arrayClass + " cvtd= " + c.getClassWeAreModelling().getName()
               + "arrayBaseOffset=" + arrayBaseOffset + " arrayScale=" + arrayScale);
      }

      int objArraySize = 0;
      Object newRef = null;
      try {
         newRef = arg.getField().get(kernel);
         objArraySize = Array.getLength(newRef);
      } catch (final IllegalAccessException e) {
         throw new AparapiException(e);
      }

      assert (newRef != null) && (objArraySize != 0) : "no data";

      final int totalStructSize = c.getTotalStructSize();
      final int totalBufferSize = objArraySize * totalStructSize;

      // allocate ByteBuffer if first time or array changed
      if ((arg.getObjArrayBuffer() == null) || (newRef != arg.getArray())) {
         final ByteBuffer structBuffer = ByteBuffer.allocate(totalBufferSize);
         arg.setObjArrayByteBuffer(structBuffer.order(ByteOrder.LITTLE_ENDIAN));
         arg.setObjArrayBuffer(arg.getObjArrayByteBuffer().array());
         didReallocate = true;
         if (logger.isLoggable(Level.FINEST)) {
            logger.finest("objArraySize = " + objArraySize + " totalStructSize= " + totalStructSize + " totalBufferSize="
                  + totalBufferSize);
         }
      } else {
         arg.getObjArrayByteBuffer().clear();
      }

      // copy the fields that the JNI uses
      arg.setJavaArray(arg.getObjArrayBuffer());
      arg.setNumElements(objArraySize);
      arg.setSizeInBytes(totalBufferSize);

      for (int j = 0; j < objArraySize; j++) {
         int sizeWritten = 0;

         final Object object = UnsafeWrapper.getObject(newRef, arrayBaseOffset + (arrayScale * j));
         for (int i = 0; i < c.getStructMemberTypes().size(); i++) {
            final TypeSpec t = c.getStructMemberTypes().get(i);
            final long offset = c.getStructMemberOffsets().get(i);

            if (logger.isLoggable(Level.FINEST)) {
               logger.finest("name = " + c.getStructMembers().get(i).getNameAndTypeEntry().getNameUTF8Entry().getUTF8() + " t= "
                     + t);
            }

            switch (t) {
               case I: {
                  final int x = UnsafeWrapper.getInt(object, offset);
                  arg.getObjArrayByteBuffer().putInt(x);
                  sizeWritten += t.getSize();
                  break;
               }
               case F: {
                  final float x = UnsafeWrapper.getFloat(object, offset);
                  arg.getObjArrayByteBuffer().putFloat(x);
                  sizeWritten += t.getSize();
                  break;
               }
               case J: {
                  final long x = UnsafeWrapper.getLong(object, offset);
                  arg.getObjArrayByteBuffer().putLong(x);
                  sizeWritten += t.getSize();
                  break;
               }
               case Z: {
                  final boolean x = UnsafeWrapper.getBoolean(object, offset);
                  arg.getObjArrayByteBuffer().put(x == true ? (byte) 1 : (byte) 0);
                  // Booleans converted to 1 byte C chars for opencl
                  sizeWritten += TypeSpec.B.getSize();
                  break;
               }
               case B: {
                  final byte x = UnsafeWrapper.getByte(object, offset);
                  arg.getObjArrayByteBuffer().put(x);
                  sizeWritten += t.getSize();
                  break;
               }
               case D: {
                  throw new AparapiException("Double not implemented yet");
               }
               default:
                  assert true == false : "typespec did not match anything";
                  throw new AparapiException("Unhandled type in buffer conversion");
            }
         }

         // add padding here if needed
         if (logger.isLoggable(Level.FINEST)) {
            logger.finest("sizeWritten = " + sizeWritten + " totalStructSize= " + totalStructSize);
         }

         assert sizeWritten <= totalStructSize : "wrote too much into buffer";

         while (sizeWritten < totalStructSize) {
            if (logger.isLoggable(Level.FINEST)) {
               logger.finest(arg.getName() + " struct pad byte = " + sizeWritten + " totalStructSize= " + totalStructSize);
            }
            arg.getObjArrayByteBuffer().put((byte) -1);
            sizeWritten++;
         }
      }

      assert arg.getObjArrayByteBuffer().arrayOffset() == 0 : "should be zero";

      return didReallocate;
   }

   private void extractOopConversionBuffer(KernelArg arg) throws AparapiException {
      final Class<?> arrayClass = arg.getField().getType();
      final ClassModel c = arg.getObjArrayElementModel();
      assert c != null : "should find class for elements: " + arrayClass.getName();
      assert arg.getArray() != null : "array is null";

      final int arrayBaseOffset = UnsafeWrapper.arrayBaseOffset(arrayClass);
      final int arrayScale = UnsafeWrapper.arrayIndexScale(arrayClass);
      if (logger.isLoggable(Level.FINEST)) {
         logger.finest("Syncing field:" + arg.getName() + ", bb=" + arg.getObjArrayByteBuffer() + ", type = " + arrayClass);
      }

      int objArraySize = 0;
      try {
         objArraySize = Array.getLength(arg.getField().get(kernel));
      } catch (final IllegalAccessException e) {
         throw new AparapiException(e);
      }

      assert objArraySize > 0 : "should be > 0";

      final int totalStructSize = c.getTotalStructSize();
      // int totalBufferSize = objArraySize * totalStructSize;
      // assert arg.objArrayBuffer.length == totalBufferSize : "size should match";

      arg.getObjArrayByteBuffer().rewind();

      for (int j = 0; j < objArraySize; j++) {
         int sizeWritten = 0;
         final Object object = UnsafeWrapper.getObject(arg.getArray(), arrayBaseOffset + (arrayScale * j));
         for (int i = 0; i < c.getStructMemberTypes().size(); i++) {
            final TypeSpec t = c.getStructMemberTypes().get(i);
            final long offset = c.getStructMemberOffsets().get(i);
            switch (t) {
               case I: {
                  // read int value from buffer and store into obj in the array
                  final int x = arg.getObjArrayByteBuffer().getInt();
                  if (logger.isLoggable(Level.FINEST)) {
                     logger.finest("fType = " + t.getShortName() + " x= " + x);
                  }
                  UnsafeWrapper.putInt(object, offset, x);
                  sizeWritten += t.getSize();
                  break;
               }
               case F: {
                  final float x = arg.getObjArrayByteBuffer().getFloat();
                  if (logger.isLoggable(Level.FINEST)) {
                     logger.finest("fType = " + t.getShortName() + " x= " + x);
                  }
                  UnsafeWrapper.putFloat(object, offset, x);
                  sizeWritten += t.getSize();
                  break;
               }
               case J: {
                  final long x = arg.getObjArrayByteBuffer().getLong();
                  if (logger.isLoggable(Level.FINEST)) {
                     logger.finest("fType = " + t.getShortName() + " x= " + x);
                  }
                  UnsafeWrapper.putLong(object, offset, x);
                  sizeWritten += t.getSize();
                  break;
               }
               case Z: {
                  final byte x = arg.getObjArrayByteBuffer().get();
                  if (logger.isLoggable(Level.FINEST)) {
                     logger.finest("fType = " + t.getShortName() + " x= " + x);
                  }
                  UnsafeWrapper.putBoolean(object, offset, (x == 1 ? true : false));
                  // Booleans converted to 1 byte C chars for open cl
                  sizeWritten += TypeSpec.B.getSize();
                  break;
               }
               case B: {
                  final byte x = arg.getObjArrayByteBuffer().get();
                  if (logger.isLoggable(Level.FINEST)) {
                     logger.finest("fType = " + t.getShortName() + " x= " + x);
                  }
                  UnsafeWrapper.putByte(object, offset, x);
                  sizeWritten += t.getSize();
                  break;
               }
               case D: {
                  throw new AparapiException("Double not implemented yet");
               }
               default:
                  assert true == false : "typespec did not match anything";
                  throw new AparapiException("Unhandled type in buffer conversion");
            }
         }

         // add padding here if needed
         if (logger.isLoggable(Level.FINEST)) {
            logger.finest("sizeWritten = " + sizeWritten + " totalStructSize= " + totalStructSize);
         }

         assert sizeWritten <= totalStructSize : "wrote too much into buffer";

         while (sizeWritten < totalStructSize) {
            // skip over pad bytes
            arg.getObjArrayByteBuffer().get();
            sizeWritten++;
         }
      }
   }

   private void restoreObjects() throws AparapiException {
      for (int i = 0; i < argc; i++) {
         final KernelArg arg = args[i];
         if ((arg.getType() & ARG_OBJ_ARRAY_STRUCT) != 0) {
            extractOopConversionBuffer(arg);
         }
      }
   }

   private boolean updateKernelArrayRefs() throws AparapiException {
      boolean needsSync = false;

      for (int i = 0; i < argc; i++) {
         final KernelArg arg = args[i];
         try {
            if ((arg.getType() & ARG_ARRAY) != 0) {
               Object newArrayRef;
               newArrayRef = arg.getField().get(kernel);

               if (newArrayRef == null) {
                  throw new IllegalStateException("Cannot send null refs to kernel, reverting to java");
               }

               String fieldName = arg.getField().getName();
               int arrayLength = Array.getLength(newArrayRef);
               Integer privateMemorySize = ClassModel.getPrivateMemorySizeFromField(arg.getField());
               if (privateMemorySize == null) {
                  privateMemorySize = ClassModel.getPrivateMemorySizeFromFieldName(fieldName);
               }
               if (privateMemorySize != null) {
                  if (arrayLength > privateMemorySize) {
                     throw new IllegalStateException("__private array field " + fieldName + " has illegal length " + arrayLength
                           + " > " + privateMemorySize);
                  }
               }

               if ((arg.getType() & ARG_OBJ_ARRAY_STRUCT) != 0) {
                  prepareOopConversionBuffer(arg);
               } else {
                  // set up JNI fields for normal arrays
                  arg.setJavaArray(newArrayRef);
                  arg.setNumElements(arrayLength);
                  arg.setSizeInBytes(arg.getNumElements() * arg.getPrimitiveSize());

                  if (((args[i].getType() & ARG_EXPLICIT) != 0) && puts.contains(newArrayRef)) {
                     args[i].setType(args[i].getType() | ARG_EXPLICIT_WRITE);
                     // System.out.println("detected an explicit write " + args[i].name);
                     puts.remove(newArrayRef);
                  }
               }

               if (newArrayRef != arg.getArray()) {
                  needsSync = true;

                  if (logger.isLoggable(Level.FINE)) {
                     logger.fine("saw newArrayRef for " + arg.getName() + " = " + newArrayRef + ", newArrayLen = "
                           + Array.getLength(newArrayRef));
                  }
               }

               arg.setArray(newArrayRef);
               assert arg.getArray() != null : "null array ref";
            }
         } catch (final IllegalArgumentException e) {
            e.printStackTrace();
         } catch (final IllegalAccessException e) {
            e.printStackTrace();
         }
      }
      return needsSync;
   }

   // private int numAvailableProcessors = Runtime.getRuntime().availableProcessors();

   private Kernel executeOpenCL(final String _entrypointName, final Range _range, final int _passes) throws AparapiException {
      /*
      if (_range.getDims() > getMaxWorkItemDimensionsJNI(jniContextHandle)) {
         throw new RangeException("Range dim size " + _range.getDims() + " > device "
               + getMaxWorkItemDimensionsJNI(jniContextHandle));
      }
      if (_range.getWorkGroupSize() > getMaxWorkGroupSizeJNI(jniContextHandle)) {
         throw new RangeException("Range workgroup size " + _range.getWorkGroupSize() + " > device "
               + getMaxWorkGroupSizeJNI(jniContextHandle));
      }
      
            if (_range.getGlobalSize(0) > getMaxWorkItemSizeJNI(jniContextHandle, 0)) {
               throw new RangeException("Range globalsize 0 " + _range.getGlobalSize(0) + " > device "
                     + getMaxWorkItemSizeJNI(jniContextHandle, 0));
            }
            if (_range.getDims() > 1) {
               if (_range.getGlobalSize(1) > getMaxWorkItemSizeJNI(jniContextHandle, 1)) {
                  throw new RangeException("Range globalsize 1 " + _range.getGlobalSize(1) + " > device "
                        + getMaxWorkItemSizeJNI(jniContextHandle, 1));
               }
               if (_range.getDims() > 2) {
                  if (_range.getGlobalSize(2) > getMaxWorkItemSizeJNI(jniContextHandle, 2)) {
                     throw new RangeException("Range globalsize 2 " + _range.getGlobalSize(2) + " > device "
                           + getMaxWorkItemSizeJNI(jniContextHandle, 2));
                  }
               }
            }
      

      if (logger.isLoggable(Level.FINE)) {
         logger.fine("maxComputeUnits=" + this.getMaxComputeUnitsJNI(jniContextHandle));
         logger.fine("maxWorkGroupSize=" + this.getMaxWorkGroupSizeJNI(jniContextHandle));
         logger.fine("maxWorkItemDimensions=" + this.getMaxWorkItemDimensionsJNI(jniContextHandle));
         logger.fine("maxWorkItemSize(0)=" + getMaxWorkItemSizeJNI(jniContextHandle, 0));
         if (_range.getDims() > 1) {
            logger.fine("maxWorkItemSize(1)=" + getMaxWorkItemSizeJNI(jniContextHandle, 1));
            if (_range.getDims() > 2) {
               logger.fine("maxWorkItemSize(2)=" + getMaxWorkItemSizeJNI(jniContextHandle, 2));
            }
         }
      }
      */
      // Read the array refs after kernel may have changed them
      // We need to do this as input to computing the localSize
      assert args != null : "args should not be null";
      final boolean needSync = updateKernelArrayRefs();
      if (needSync && logger.isLoggable(Level.FINE)) {
         logger.fine("Need to resync arrays on " + kernel.getClass().getName());
      }

      // native side will reallocate array buffers if necessary
      if (runKernelJNI(jniContextHandle, _range, needSync, _passes) != 0) {
         logger.warning("### CL exec seems to have failed. Trying to revert to Java ###");
         kernel.setFallbackExecutionMode();
         return execute(_entrypointName, _range, _passes);
      }

      if (usesOopConversion == true) {
         restoreObjects();
      }

      if (logger.isLoggable(Level.FINE)) {
         logger.fine("executeOpenCL completed. " + _range);
      }

      return kernel;
   }

   public synchronized Kernel execute(Kernel.Entry entry, final Range _range, final int _passes) {
      System.out.println("execute(Kernel.Entry, size) not implemented");
      return (kernel);
   }

   synchronized private Kernel fallBackAndExecute(String _entrypointName, final Range _range, final int _passes) {
      isFallBack = true;
      if (kernel.hasNextExecutionMode()) {
         kernel.tryNextExecutionMode();
      } else {
         kernel.setFallbackExecutionMode();
      }

      return execute(_entrypointName, _range, _passes);
   }

   synchronized private Kernel warnFallBackAndExecute(String _entrypointName, final Range _range, final int _passes,
         Exception _exception) {
      if (logger.isLoggable(Level.WARNING)) {
         logger.warning("Reverting to the next execution mode for " + kernel.getClass() + ": " + _exception.getMessage());
         _exception.printStackTrace();
      }
      return fallBackAndExecute(_entrypointName, _range, _passes);
   }

   synchronized private Kernel warnFallBackAndExecute(String _entrypointName, final Range _range, final int _passes, String _excuse) {
      logger.warning("Reverting to the next execution mode for " + kernel.getClass() + ": " + _excuse);
      return fallBackAndExecute(_entrypointName, _range, _passes);
   }

   public synchronized Kernel execute(String _entrypointName, final Range _range, final int _passes) {

      long executeStartTime = System.currentTimeMillis();

      if (_range == null) {
         throw new IllegalStateException("range can't be null");
      }

      /* for backward compatibility reasons we still honor execution mode */
      if (kernel.getExecutionMode().isOpenCL()) {
         // System.out.println("OpenCL");

         // See if user supplied a Device
         Device device = _range.getDevice();

         if ((device == null) || (device instanceof OpenCLDevice)) {
<<<<<<< HEAD
            if (entryPoint == null) {
               try {
                  final ClassModel classModel = ClassModel.createClassModel(kernel.getClass());
                  entryPoint = classModel.getEntrypoint(_entrypointName, kernel);
               } catch (final Exception exception) {
                  return warnFallBackAndExecute(_entrypointName, _range, _passes, exception);
=======
            if ((entryPoint == null) || (isFallBack)) {
               if (entryPoint == null) {
                  try {
                     final ClassModel classModel = new ClassModel(kernel.getClass());
                     entryPoint = classModel.getEntrypoint(_entrypointName, kernel);
                  } catch (final Exception exception) {
                     return warnFallBackAndExecute(_entrypointName, _range, _passes, exception);
                  }
>>>>>>> 4993e95c
               }

               if ((entryPoint != null) && !entryPoint.shouldFallback()) {
                  synchronized (Kernel.class) { // This seems to be needed because of a race condition uncovered with issue #68 http://code.google.com/p/aparapi/issues/detail?id=68
                     if (device != null && !(device instanceof OpenCLDevice)) {
                        throw new IllegalStateException("range's device is not suitable for OpenCL ");
                     }

                     OpenCLDevice openCLDevice = (OpenCLDevice) device; // still might be null! 

                     int jniFlags = 0;
                     if (openCLDevice == null) {
                        if (kernel.getExecutionMode().equals(EXECUTION_MODE.GPU)) {
                           // Get the best GPU
                           openCLDevice = (OpenCLDevice) OpenCLDevice.bestGPU();
                           jniFlags |= JNI_FLAG_USE_GPU; // this flag might be redundant now. 
                           if (openCLDevice == null) {
                              return warnFallBackAndExecute(_entrypointName, _range, _passes, "GPU request can't be honored");
                           }
                        } else if (kernel.getExecutionMode().equals(EXECUTION_MODE.ACC)) {
                           // Get the best ACC
                           openCLDevice = (OpenCLDevice) OpenCLDevice.bestACC();
                           jniFlags |= JNI_FLAG_USE_ACC; // this flag might be redundant now. 
                           if (openCLDevice == null) {
                              return warnFallBackAndExecute(_entrypointName, _range, _passes, "ACC request can't be honored");
                           }
                        } else {
                           // We fetch the first CPU device 
                           openCLDevice = (OpenCLDevice) OpenCLDevice.firstCPU();
                           if (openCLDevice == null) {
                              return warnFallBackAndExecute(_entrypointName, _range, _passes,
                                    "CPU request can't be honored not CPU device");
                           }
                        }
                     } else { // openCLDevice == null
                        if (openCLDevice.getType() == Device.TYPE.GPU) {
                           jniFlags |= JNI_FLAG_USE_GPU; // this flag might be redundant now. 
                        } else if (openCLDevice.getType() == Device.TYPE.ACC) {
                           jniFlags |= JNI_FLAG_USE_ACC; // this flag might be redundant now. 
                        }
                     }

                     //  jniFlags |= (Config.enableProfiling ? JNI_FLAG_ENABLE_PROFILING : 0);
                     //  jniFlags |= (Config.enableProfilingCSV ? JNI_FLAG_ENABLE_PROFILING_CSV | JNI_FLAG_ENABLE_PROFILING : 0);
                     //  jniFlags |= (Config.enableVerboseJNI ? JNI_FLAG_ENABLE_VERBOSE_JNI : 0);
                     // jniFlags |= (Config.enableVerboseJNIOpenCLResourceTracking ? JNI_FLAG_ENABLE_VERBOSE_JNI_OPENCL_RESOURCE_TRACKING :0);
                     // jniFlags |= (kernel.getExecutionMode().equals(EXECUTION_MODE.GPU) ? JNI_FLAG_USE_GPU : 0);
                     // Init the device to check capabilities before emitting the
                     // code that requires the capabilities.

                     // synchronized(Kernel.class){
                     jniContextHandle = initJNI(kernel, openCLDevice, jniFlags); // openCLDevice will not be null here
                  } // end of synchronized! issue 68

                  if (jniContextHandle == 0) {
                     return warnFallBackAndExecute(_entrypointName, _range, _passes, "initJNI failed to return a valid handle");
                  }

                  final String extensions = getExtensionsJNI(jniContextHandle);
                  capabilitiesSet = new HashSet<String>();

                  final StringTokenizer strTok = new StringTokenizer(extensions);
                  while (strTok.hasMoreTokens()) {
                     capabilitiesSet.add(strTok.nextToken());
                  }

                  if (logger.isLoggable(Level.FINE)) {
                     logger.fine("Capabilities initialized to :" + capabilitiesSet.toString());
                  }

                  if (entryPoint.requiresDoublePragma() && !hasFP64Support()) {
                     return warnFallBackAndExecute(_entrypointName, _range, _passes, "FP64 required but not supported");
                  }

                  if (entryPoint.requiresByteAddressableStorePragma() && !hasByteAddressableStoreSupport()) {
                     return warnFallBackAndExecute(_entrypointName, _range, _passes,
                           "Byte addressable stores required but not supported");
                  }

                  final boolean all32AtomicsAvailable = hasGlobalInt32BaseAtomicsSupport()
                        && hasGlobalInt32ExtendedAtomicsSupport() && hasLocalInt32BaseAtomicsSupport()
                        && hasLocalInt32ExtendedAtomicsSupport();


                  if (entryPoint.requiresAtomic32Pragma() && !all32AtomicsAvailable) {

                     return warnFallBackAndExecute(_entrypointName, _range, _passes, "32 bit Atomics required but not supported");
                  }

                  String openCL = null;
                  try {
                     openCL = KernelWriter.writeToString(entryPoint);
                  } catch (final CodeGenException codeGenException) {
                     return warnFallBackAndExecute(_entrypointName, _range, _passes, codeGenException);
                  }

                  if (Config.enableShowGeneratedOpenCL) {
                     System.out.println(openCL);
                  }

                  if (logger.isLoggable(Level.INFO)) {
                     logger.info(openCL);
                  }

                  // Send the string to OpenCL to compile it
                  if (buildProgramJNI(jniContextHandle, openCL) == 0) {
                     return warnFallBackAndExecute(_entrypointName, _range, _passes, "OpenCL compile failed");
                  }

                  args = new KernelArg[entryPoint.getReferencedFields().size()];
                  int i = 0;

                  for (final Field field : entryPoint.getReferencedFields()) {
                     try {
                        field.setAccessible(true);
                        args[i] = new KernelArg();
                        args[i].setName(field.getName());
                        args[i].setField(field);
                        if ((field.getModifiers() & Modifier.STATIC) == Modifier.STATIC) {
                           args[i].setType(args[i].getType() | ARG_STATIC);
                        }

                        final Class<?> type = field.getType();
                        if (type.isArray()) {

                           if (field.getAnnotation(Local.class) != null || args[i].getName().endsWith(Kernel.LOCAL_SUFFIX)) {
                              args[i].setType(args[i].getType() | ARG_LOCAL);
                           } else if ((field.getAnnotation(Constant.class) != null)
                                 || args[i].getName().endsWith(Kernel.CONSTANT_SUFFIX)) {
                              args[i].setType(args[i].getType() | ARG_CONSTANT);
                           } else {
                              args[i].setType(args[i].getType() | ARG_GLOBAL);
                           }
                           if (isExplicit()) {
                              args[i].setType(args[i].getType() | ARG_EXPLICIT);
                           }
                           // for now, treat all write arrays as read-write, see bugzilla issue 4859
                           // we might come up with a better solution later
                           args[i].setType(args[i].getType()
                                 | (entryPoint.getArrayFieldAssignments().contains(field.getName()) ? (ARG_WRITE | ARG_READ) : 0));
                           args[i].setType(args[i].getType()
                                 | (entryPoint.getArrayFieldAccesses().contains(field.getName()) ? ARG_READ : 0));
                           // args[i].type |= ARG_GLOBAL;

                           if (type.getName().startsWith("[L")) {
                              args[i].setType(args[i].getType()
                                    | (ARG_OBJ_ARRAY_STRUCT | ARG_WRITE | ARG_READ | ARG_APARAPI_BUFFER));

                              if (logger.isLoggable(Level.FINE)) {
                                 logger.fine("tagging " + args[i].getName() + " as (ARG_OBJ_ARRAY_STRUCT | ARG_WRITE | ARG_READ)");
                              }
                           } else if (type.getName().startsWith("[[")) {

                              try {
                                 setMultiArrayType(args[i], type);
                              } catch (AparapiException e) {
                                 return warnFallBackAndExecute(_entrypointName, _range, _passes, "failed to set kernel arguement "
                                       + args[i].getName() + ".  Aparapi only supports 2D and 3D arrays.");
                              }
                           } else {

                              args[i].setArray(null); // will get updated in updateKernelArrayRefs
                              args[i].setType(args[i].getType() | ARG_ARRAY);

                              args[i].setType(args[i].getType() | (type.isAssignableFrom(float[].class) ? ARG_FLOAT : 0));
                              args[i].setType(args[i].getType() | (type.isAssignableFrom(int[].class) ? ARG_INT : 0));
                              args[i].setType(args[i].getType() | (type.isAssignableFrom(boolean[].class) ? ARG_BOOLEAN : 0));
                              args[i].setType(args[i].getType() | (type.isAssignableFrom(byte[].class) ? ARG_BYTE : 0));
                              args[i].setType(args[i].getType() | (type.isAssignableFrom(char[].class) ? ARG_CHAR : 0));
                              args[i].setType(args[i].getType() | (type.isAssignableFrom(double[].class) ? ARG_DOUBLE : 0));
                              args[i].setType(args[i].getType() | (type.isAssignableFrom(long[].class) ? ARG_LONG : 0));
                              args[i].setType(args[i].getType() | (type.isAssignableFrom(short[].class) ? ARG_SHORT : 0));

                              // arrays whose length is used will have an int arg holding
                              // the length as a kernel param
                              if (entryPoint.getArrayFieldArrayLengthUsed().contains(args[i].getName())) {
                                 args[i].setType(args[i].getType() | ARG_ARRAYLENGTH);
                              }

                              if (type.getName().startsWith("[L")) {
                                 args[i].setType(args[i].getType() | (ARG_OBJ_ARRAY_STRUCT | ARG_WRITE | ARG_READ));
                                 if (logger.isLoggable(Level.FINE)) {
                                    logger.fine("tagging " + args[i].getName()
                                          + " as (ARG_OBJ_ARRAY_STRUCT | ARG_WRITE | ARG_READ)");
                                 }
                              }
                           }
                        } else if (type.isAssignableFrom(float.class)) {
                           args[i].setType(args[i].getType() | ARG_PRIMITIVE);
                           args[i].setType(args[i].getType() | ARG_FLOAT);
                        } else if (type.isAssignableFrom(int.class)) {
                           args[i].setType(args[i].getType() | ARG_PRIMITIVE);
                           args[i].setType(args[i].getType() | ARG_INT);
                        } else if (type.isAssignableFrom(double.class)) {
                           args[i].setType(args[i].getType() | ARG_PRIMITIVE);
                           args[i].setType(args[i].getType() | ARG_DOUBLE);
                        } else if (type.isAssignableFrom(long.class)) {
                           args[i].setType(args[i].getType() | ARG_PRIMITIVE);
                           args[i].setType(args[i].getType() | ARG_LONG);
                        } else if (type.isAssignableFrom(boolean.class)) {
                           args[i].setType(args[i].getType() | ARG_PRIMITIVE);
                           args[i].setType(args[i].getType() | ARG_BOOLEAN);
                        } else if (type.isAssignableFrom(byte.class)) {
                           args[i].setType(args[i].getType() | ARG_PRIMITIVE);
                           args[i].setType(args[i].getType() | ARG_BYTE);
                        } else if (type.isAssignableFrom(char.class)) {
                           args[i].setType(args[i].getType() | ARG_PRIMITIVE);
                           args[i].setType(args[i].getType() | ARG_CHAR);
                        } else if (type.isAssignableFrom(short.class)) {
                           args[i].setType(args[i].getType() | ARG_PRIMITIVE);
                           args[i].setType(args[i].getType() | ARG_SHORT);
                        }
                        // System.out.printf("in execute, arg %d %s %08x\n", i,args[i].name,args[i].type );
                     } catch (final IllegalArgumentException e) {
                        e.printStackTrace();
                     }

                     args[i].setPrimitiveSize(getPrimitiveSize(args[i].getType()));

                     if (logger.isLoggable(Level.FINE)) {
                        logger.fine("arg " + i + ", " + args[i].getName() + ", type=" + Integer.toHexString(args[i].getType())
                              + ", primitiveSize=" + args[i].getPrimitiveSize());
                     }

                     i++;
                  } 

                  // at this point, i = the actual used number of arguments
                  // (private buffers do not get treated as arguments)
   
                  argc = i;

                  setArgsJNI(jniContextHandle, args, argc);

                  conversionTime = System.currentTimeMillis() - executeStartTime;

                  try {
                     executeOpenCL(_entrypointName, _range, _passes);
                     isFallBack = false;
                  } catch (final AparapiException e) {
                     warnFallBackAndExecute(_entrypointName, _range, _passes, e);
                  }
               } else { // (entryPoint != null) && !entryPoint.shouldFallback()
                  warnFallBackAndExecute(_entrypointName, _range, _passes, "failed to locate entrypoint");
               }
            } else { // (entryPoint == null) || (isFallBack)
               try {
                  executeOpenCL(_entrypointName, _range, _passes);
                  isFallBack = false;
               } catch (final AparapiException e) {
                  warnFallBackAndExecute(_entrypointName, _range, _passes, e);
               }
            }
         } else { // (device == null) || (device instanceof OpenCLDevice)
            warnFallBackAndExecute(_entrypointName, _range, _passes,
                  "OpenCL was requested but Device supplied was not an OpenCLDevice");
         }
      } else { // kernel.getExecutionMode().isOpenCL()
         executeJava(_range, _passes);
      }

      if (Config.enableExecutionModeReporting) {
         System.out.println(kernel.getClass().getCanonicalName() + ":" + kernel.getExecutionMode());
      }

      executionTime = System.currentTimeMillis() - executeStartTime;
      accumulatedExecutionTime += executionTime;

      return kernel;
   }

   private int getPrimitiveSize(int type) {
      if ((type & ARG_FLOAT) != 0) {
         return 4;
      } else if ((type & ARG_INT) != 0) {
         return 4;
      } else if ((type & ARG_BYTE) != 0) {
         return 1;
      } else if ((type & ARG_CHAR) != 0) {
         return 2;
      } else if ((type & ARG_BOOLEAN) != 0) {
         return 1;
      } else if ((type & ARG_SHORT) != 0) {
         return 2;
      } else if ((type & ARG_LONG) != 0) {
         return 8;
      } else if ((type & ARG_DOUBLE) != 0) {
         return 8;
      }
      return 0;
   }

   private void setMultiArrayType(KernelArg arg, Class<?> type) throws AparapiException {
      arg.setType(arg.getType() | (ARG_WRITE | ARG_READ | ARG_APARAPI_BUFFER));
      int numDims = 0;
      while (type.getName().startsWith("[[[[")) {
         throw new AparapiException("Aparapi only supports 2D and 3D arrays.");
      }
      arg.setType(arg.getType() | ARG_ARRAYLENGTH);
      while (type.getName().charAt(numDims) == '[') {
         numDims++;
      }
      Object buffer = new Object();
      try {
         buffer = arg.getField().get(kernel);
      } catch (IllegalAccessException e) {
         e.printStackTrace();
      }
      arg.setJavaBuffer(buffer);
      arg.setNumDims(numDims);
      Object subBuffer = buffer;
      int[] dims = new int[numDims];
      for (int i = 0; i < numDims - 1; i++) {
         dims[i] = Array.getLength(subBuffer);
         subBuffer = Array.get(subBuffer, 0);
      }
      dims[numDims - 1] = Array.getLength(subBuffer);
      arg.setDims(dims);

      if (subBuffer.getClass().isAssignableFrom(float[].class)) {
         arg.setType(arg.getType() | ARG_FLOAT);
      }
      if (subBuffer.getClass().isAssignableFrom(int[].class)) {
         arg.setType(arg.getType() | ARG_INT);
      }
      if (subBuffer.getClass().isAssignableFrom(boolean[].class)) {
         arg.setType(arg.getType() | ARG_BOOLEAN);
      }
      if (subBuffer.getClass().isAssignableFrom(byte[].class)) {
         arg.setType(arg.getType() | ARG_BYTE);
      }
      if (subBuffer.getClass().isAssignableFrom(char[].class)) {
         arg.setType(arg.getType() | ARG_CHAR);
      }
      if (subBuffer.getClass().isAssignableFrom(double[].class)) {
         arg.setType(arg.getType() | ARG_DOUBLE);
      }
      if (subBuffer.getClass().isAssignableFrom(long[].class)) {
         arg.setType(arg.getType() | ARG_LONG);
      }
      if (subBuffer.getClass().isAssignableFrom(short[].class)) {
         arg.setType(arg.getType() | ARG_SHORT);
      }
      int primitiveSize = getPrimitiveSize(arg.getType());
      int totalElements = 1;
      for (int i = 0; i < numDims; i++) {
         totalElements *= dims[i];
      }
      arg.setSizeInBytes(totalElements * primitiveSize);
   }

   private final Set<Object> puts = new HashSet<Object>();

   /**
    * Enqueue a request to return this array from the GPU. This method blocks until the array is available.
    * <br/>
    * Note that <code>Kernel.put(type [])</code> calls will delegate to this call.
    * <br/>
    * Package public
    * 
    * @param array
    *          It is assumed that this parameter is indeed an array (of int, float, short etc).
    * 
    * @see Kernel#get(int[] arr)
    * @see Kernel#get(float[] arr)
    * @see Kernel#get(double[] arr)
    * @see Kernel#get(long[] arr)
    * @see Kernel#get(char[] arr)
    * @see Kernel#get(boolean[] arr)
    */
   public void get(Object array) {
      if (explicit
            && ((kernel.getExecutionMode() == Kernel.EXECUTION_MODE.GPU) || (kernel.getExecutionMode() == Kernel.EXECUTION_MODE.ACC) || (kernel.getExecutionMode() == Kernel.EXECUTION_MODE.CPU))) {
         // Only makes sense when we are using OpenCL
         getJNI(jniContextHandle, array);
      }
   }

   public List<ProfileInfo> getProfileInfo() {
      if (((kernel.getExecutionMode() == Kernel.EXECUTION_MODE.GPU) || (kernel.getExecutionMode() == Kernel.EXECUTION_MODE.ACC) || (kernel.getExecutionMode() == Kernel.EXECUTION_MODE.CPU))) {
         // Only makes sense when we are using OpenCL
         return (getProfileInfoJNI(jniContextHandle));
      } else {
         return (null);
      }
   }

   /**
    * Tag this array so that it is explicitly enqueued before the kernel is executed. <br/>
    * Note that <code>Kernel.put(type [])</code> calls will delegate to this call. <br/>
    * Package public
    * 
    * @param array
    *          It is assumed that this parameter is indeed an array (of int, float, short etc).
    * @see Kernel#put(int[] arr)
    * @see Kernel#put(float[] arr)
    * @see Kernel#put(double[] arr)
    * @see Kernel#put(long[] arr)
    * @see Kernel#put(char[] arr)
    * @see Kernel#put(boolean[] arr)
    */

   public void put(Object array) {
      if (explicit
            && ((kernel.getExecutionMode() == Kernel.EXECUTION_MODE.GPU) || (kernel.getExecutionMode() == Kernel.EXECUTION_MODE.ACC) || (kernel.getExecutionMode() == Kernel.EXECUTION_MODE.CPU))) {
         // Only makes sense when we are using OpenCL
         puts.add(array);
      }
   }

   private boolean explicit = false;

   public void setExplicit(boolean _explicit) {
      explicit = _explicit;
   }

   public boolean isExplicit() {
      return (explicit);
   }

   /**
    * Determine the time taken to convert bytecode to OpenCL for first Kernel.execute(range) call.
    * 
    * @return The time spent preparing the kernel for execution using GPU
    * 
    */
   public long getConversionTime() {
      return conversionTime;
   }

   /**
    * Determine the execution time of the previous Kernel.execute(range) call.
    * 
    * @return The time spent executing the kernel (ms)
    * 
    */
   public long getExecutionTime() {
      return executionTime;
   }

   /**
    * Determine the accumulated execution time of all previous Kernel.execute(range) calls.
    * 
    * @return The accumulated time spent executing this kernel (ms)
    * 
    */
   public long getAccumulatedExecutionTime() {
      return accumulatedExecutionTime;
   }
}
<|MERGE_RESOLUTION|>--- conflicted
+++ resolved
@@ -1,1500 +1,1488 @@
-/*
-Copyright (c) 2010-2011, Advanced Micro Devices, Inc.
-All rights reserved.
-
-Redistribution and use in source and binary forms, with or without modification, are permitted provided that the
-following conditions are met:
-
-Redistributions of source code must retain the above copyright notice, this list of conditions and the following
-disclaimer. 
-
-Redistributions in binary form must reproduce the above copyright notice, this list of conditions and the following
-disclaimer in the documentation and/or other materials provided with the distribution. 
-
-Neither the name of the copyright holder nor the names of its contributors may be used to endorse or promote products
-derived from this software without specific prior written permission. 
-
-THIS SOFTWARE IS PROVIDED BY THE COPYRIGHT HOLDERS AND CONTRIBUTORS "AS IS" AND ANY EXPRESS OR IMPLIED WARRANTIES,
-INCLUDING, BUT NOT LIMITED TO, THE IMPLIED WARRANTIES OF MERCHANTABILITY AND FITNESS FOR A PARTICULAR PURPOSE ARE
-DISCLAIMED. IN NO EVENT SHALL THE COPYRIGHT HOLDER OR CONTRIBUTORS BE LIABLE FOR ANY DIRECT, INDIRECT, INCIDENTAL,
-SPECIAL, EXEMPLARY, OR CONSEQUENTIAL DAMAGES (INCLUDING, BUT NOT LIMITED TO, PROCUREMENT OF SUBSTITUTE GOODS OR
-SERVICES; LOSS OF USE, DATA, OR PROFITS; OR BUSINESS INTERRUPTION) HOWEVER CAUSED AND ON ANY THEORY OF LIABILITY, 
-WHETHER IN CONTRACT, STRICT LIABILITY, OR TORT (INCLUDING NEGLIGENCE OR OTHERWISE) ARISING IN ANY WAY OUT OF THE USE 
-OF THIS SOFTWARE, EVEN IF ADVISED OF THE POSSIBILITY OF SUCH DAMAGE.
-
-If you use the software (in whole or in part), you shall adhere to all applicable U.S., European, and other export
-laws, including but not limited to the U.S. Export Administration Regulations ("EAR"), (15 C.F.R. Sections 730 through
-774), and E.U. Council Regulation (EC) No 1334/2000 of 22 June 2000.  Further, pursuant to Section 740.6 of the EAR,
-you hereby certify that, except pursuant to a license granted by the United States Department of Commerce Bureau of 
-Industry and Security or as otherwise permitted pursuant to a License Exception under the U.S. Export Administration 
-Regulations ("EAR"), you will not (1) export, re-export or release to a national of a country in Country Groups D:1,
-E:1 or E:2 any restricted technology, software, or source code you receive hereunder, or (2) export to Country Groups
-D:1, E:1 or E:2 the direct product of such technology or software, if such foreign produced direct product is subject
-to national security controls as identified on the Commerce Control List (currently found in Supplement 1 to Part 774
-of EAR).  For the most current Country Group listings, or for additional information about the EAR or your obligations
-under those regulations, please refer to the U.S. Bureau of Industry and Security's website at http://www.bis.doc.gov/. 
-
-*/
-package com.amd.aparapi.internal.kernel;
-
-import java.lang.reflect.Array;
-import java.lang.reflect.Field;
-import java.lang.reflect.Modifier;
-import java.nio.ByteBuffer;
-import java.nio.ByteOrder;
-import java.util.HashSet;
-import java.util.List;
-import java.util.Set;
-import java.util.StringTokenizer;
-import java.util.concurrent.BrokenBarrierException;
-import java.util.concurrent.CyclicBarrier;
-import java.util.concurrent.ForkJoinPool;
-import java.util.concurrent.ForkJoinPool.ForkJoinWorkerThreadFactory;
-import java.util.concurrent.ForkJoinPool.ManagedBlocker;
-import java.util.concurrent.ForkJoinWorkerThread;
-import java.util.logging.Level;
-import java.util.logging.Logger;
-
-import com.amd.aparapi.Config;
-import com.amd.aparapi.Kernel;
-import com.amd.aparapi.Kernel.Constant;
-import com.amd.aparapi.Kernel.EXECUTION_MODE;
-import com.amd.aparapi.Kernel.KernelState;
-import com.amd.aparapi.Kernel.Local;
-import com.amd.aparapi.ProfileInfo;
-import com.amd.aparapi.Range;
-import com.amd.aparapi.device.Device;
-import com.amd.aparapi.device.OpenCLDevice;
-import com.amd.aparapi.internal.exception.AparapiException;
-import com.amd.aparapi.internal.exception.CodeGenException;
-import com.amd.aparapi.internal.instruction.InstructionSet.TypeSpec;
-import com.amd.aparapi.internal.jni.KernelRunnerJNI;
-import com.amd.aparapi.internal.model.ClassModel;
-import com.amd.aparapi.internal.model.Entrypoint;
-import com.amd.aparapi.internal.util.UnsafeWrapper;
-import com.amd.aparapi.internal.writer.KernelWriter;
-import com.amd.aparapi.opencl.OpenCL;
-
-/**
- * The class is responsible for executing <code>Kernel</code> implementations. <br/>
- * 
- * The <code>KernelRunner</code> is the real workhorse for Aparapi.  Each <code>Kernel</code> instance creates a single
- * <code>KernelRunner</code> to encapsulate state and to help coordinate interactions between the <code>Kernel</code> 
- * and it's execution logic.<br/>
- * 
- * The <code>KernelRunner</code> is created <i>lazily</i> as a result of calling <code>Kernel.execute()</code>. A this 
- * time the <code>ExecutionMode</code> is consulted to determine the default requested mode.  This will dictate how 
- * the <code>KernelRunner</code> will attempt to execute the <code>Kernel</code>
- *   
- * @see com.amd.aparapi.Kernel#execute(int _globalSize)
- * 
- * @author gfrost
- *
- */
-public class KernelRunner extends KernelRunnerJNI{
-
-   private static Logger logger = Logger.getLogger(Config.getLoggerName());
-
-   private long jniContextHandle = 0;
-
-   private final Kernel kernel;
-
-   private Entrypoint entryPoint;
-
-   private int argc;
-<<<<<<< HEAD
-
-   private static final ForkJoinWorkerThreadFactory lowPriorityThreadFactory = new ForkJoinWorkerThreadFactory(){
-      @Override public ForkJoinWorkerThread newThread(ForkJoinPool pool) {
-         ForkJoinWorkerThread newThread = ForkJoinPool.defaultForkJoinWorkerThreadFactory.newThread(pool);
-         newThread.setPriority(Thread.MIN_PRIORITY);
-         return newThread;
-      }
-   };
-
-   private static final ForkJoinPool threadPool = new ForkJoinPool(Runtime.getRuntime().availableProcessors(),
-         lowPriorityThreadFactory, null, false);
-
-=======
-  
-   private boolean isFallBack = false;  // If isFallBack, rebuild the kernel (necessary?)
-   
-   private final ExecutorService threadPool = Executors.newCachedThreadPool();
->>>>>>> 4993e95c
-   /**
-    * Create a KernelRunner for a specific Kernel instance.
-    * 
-    * @param _kernel
-    */
-   public KernelRunner(Kernel _kernel) {
-      kernel = _kernel;
-   }
-
-   /**
-    * <code>Kernel.dispose()</code> delegates to <code>KernelRunner.dispose()</code> which delegates to <code>disposeJNI()</code> to actually close JNI data structures.<br/>
-    * 
-    * @see KernelRunnerJNI#disposeJNI(long)
-    */
-   public void dispose() {
-      if (kernel.getExecutionMode().isOpenCL()) {
-         disposeJNI(jniContextHandle);
-      }
-      // We are using a shared pool, so there's no need no shutdown it when kernel is disposed
-      //      threadPool.shutdownNow();
-   }
-
-   private Set<String> capabilitiesSet;
-
-   private long accumulatedExecutionTime = 0;
-
-   private long conversionTime = 0;
-
-   private long executionTime = 0;
-
-   boolean hasFP64Support() {
-      if (capabilitiesSet == null) {
-         throw new IllegalStateException("Capabilities queried before they were initialized");
-      }
-      return (capabilitiesSet.contains(OpenCL.CL_KHR_FP64));
-   }
-
-   boolean hasSelectFPRoundingModeSupport() {
-      if (capabilitiesSet == null) {
-         throw new IllegalStateException("Capabilities queried before they were initialized");
-      }
-      return capabilitiesSet.contains(OpenCL.CL_KHR_SELECT_FPROUNDING_MODE);
-   }
-
-   boolean hasGlobalInt32BaseAtomicsSupport() {
-      if (capabilitiesSet == null) {
-         throw new IllegalStateException("Capabilities queried before they were initialized");
-      }
-      return capabilitiesSet.contains(OpenCL.CL_KHR_GLOBAL_INT32_BASE_ATOMICS);
-   }
-
-   boolean hasGlobalInt32ExtendedAtomicsSupport() {
-      if (capabilitiesSet == null) {
-         throw new IllegalStateException("Capabilities queried before they were initialized");
-      }
-      return capabilitiesSet.contains(OpenCL.CL_KHR_GLOBAL_INT32_EXTENDED_ATOMICS);
-   }
-
-   boolean hasLocalInt32BaseAtomicsSupport() {
-      if (capabilitiesSet == null) {
-         throw new IllegalStateException("Capabilities queried before they were initialized");
-      }
-      return capabilitiesSet.contains(OpenCL.CL_KHR_LOCAL_INT32_BASE_ATOMICS);
-   }
-
-   boolean hasLocalInt32ExtendedAtomicsSupport() {
-      if (capabilitiesSet == null) {
-         throw new IllegalStateException("Capabilities queried before they were initialized");
-      }
-      return capabilitiesSet.contains(OpenCL.CL_KHR_LOCAL_INT32_EXTENDED_ATOMICS);
-   }
-
-   boolean hasInt64BaseAtomicsSupport() {
-      if (capabilitiesSet == null) {
-         throw new IllegalStateException("Capabilities queried before they were initialized");
-      }
-      return capabilitiesSet.contains(OpenCL.CL_KHR_INT64_BASE_ATOMICS);
-   }
-
-   boolean hasInt64ExtendedAtomicsSupport() {
-      if (capabilitiesSet == null) {
-         throw new IllegalStateException("Capabilities queried before they were initialized");
-      }
-      return capabilitiesSet.contains(OpenCL.CL_KHR_INT64_EXTENDED_ATOMICS);
-   }
-
-   boolean has3DImageWritesSupport() {
-      if (capabilitiesSet == null) {
-         throw new IllegalStateException("Capabilities queried before they were initialized");
-      }
-      return capabilitiesSet.contains(OpenCL.CL_KHR_3D_IMAGE_WRITES);
-   }
-
-   boolean hasByteAddressableStoreSupport() {
-      if (capabilitiesSet == null) {
-         throw new IllegalStateException("Capabilities queried before they were initialized");
-      }
-      return capabilitiesSet.contains(OpenCL.CL_KHR_BYTE_ADDRESSABLE_SUPPORT);
-   }
-
-   boolean hasFP16Support() {
-      if (capabilitiesSet == null) {
-         throw new IllegalStateException("Capabilities queried before they were initialized");
-      }
-      return capabilitiesSet.contains(OpenCL.CL_KHR_FP16);
-   }
-
-   boolean hasGLSharingSupport() {
-      if (capabilitiesSet == null) {
-         throw new IllegalStateException("Capabilities queried before they were initialized");
-      }
-      return capabilitiesSet.contains(OpenCL.CL_KHR_GL_SHARING);
-   }
-
-   private static final class FJSafeCyclicBarrier extends CyclicBarrier{
-      FJSafeCyclicBarrier(final int threads) {
-         super(threads);
-      }
-
-      @Override public int await() throws InterruptedException, BrokenBarrierException {
-         class Awaiter implements ManagedBlocker{
-            private int value;
-
-            private boolean released;
-
-            @Override public boolean block() throws InterruptedException {
-               try {
-                  value = superAwait();
-                  released = true;
-                  return true;
-               } catch (final BrokenBarrierException e) {
-                  throw new RuntimeException(e);
-               }
-            }
-
-            @Override public boolean isReleasable() {
-               return released;
-            }
-
-            int getValue() {
-               return value;
-            }
-         }
-         final Awaiter awaiter = new Awaiter();
-         ForkJoinPool.managedBlock(awaiter);
-         return awaiter.getValue();
-      }
-
-      int superAwait() throws InterruptedException, BrokenBarrierException {
-         return super.await();
-      }
-   }
-
-   //   @FunctionalInterface
-   private interface ThreadIdSetter{
-      void set(KernelState kernelState, int globalGroupId, int threadId);
-   }
-
-   /**
-    * Execute using a Java thread pool. Either because we were explicitly asked to do so, or because we 'fall back' after discovering an OpenCL issue.
-    * 
-    * @param _range
-    *          The globalSize requested by the user (via <code>Kernel.execute(globalSize)</code>)
-    * @param _passes
-    *          The # of passes requested by the user (via <code>Kernel.execute(globalSize, passes)</code>). Note this is usually defaulted to 1 via <code>Kernel.execute(globalSize)</code>.
-    * @return
-    */
-   protected long executeJava(final Range _range, final int _passes) {
-      if (logger.isLoggable(Level.FINE)) {
-         logger.fine("executeJava: range = " + _range);
-      }
-
-      final int localSize0 = _range.getLocalSize(0);
-      final int localSize1 = _range.getLocalSize(1);
-      final int localSize2 = _range.getLocalSize(2);
-      final int globalSize1 = _range.getGlobalSize(1);
-      if (kernel.getExecutionMode().equals(EXECUTION_MODE.SEQ)) {
-         /**
-          * SEQ mode is useful for testing trivial logic, but kernels which use SEQ mode cannot be used if the
-          * product of localSize(0..3) is >1.  So we can use multi-dim ranges but only if the local size is 1 in all dimensions. 
-          * 
-          * As a result of this barrier is only ever 1 work item wide and probably should be turned into a no-op. 
-          * 
-          * So we need to check if the range is valid here. If not we have no choice but to punt.
-          */
-         if ((localSize0 * localSize1 * localSize2) > 1) {
-            throw new IllegalStateException("Can't run range with group size >1 sequentially. Barriers would deadlock!");
-         }
-
-         final Kernel kernelClone = kernel.clone();
-         final KernelState kernelState = kernelClone.getKernelState();
-
-         kernelState.setRange(_range);
-         kernelState.setGroupId(0, 0);
-         kernelState.setGroupId(1, 0);
-         kernelState.setGroupId(2, 0);
-         kernelState.setLocalId(0, 0);
-         kernelState.setLocalId(1, 0);
-         kernelState.setLocalId(2, 0);
-         kernelState.setLocalBarrier(new FJSafeCyclicBarrier(1));
-
-         for (int passId = 0; passId < _passes; passId++) {
-            kernelState.setPassId(passId);
-
-            if (_range.getDims() == 1) {
-               for (int id = 0; id < _range.getGlobalSize(0); id++) {
-                  kernelState.setGlobalId(0, id);
-                  kernelClone.run();
-               }
-            } else if (_range.getDims() == 2) {
-               for (int x = 0; x < _range.getGlobalSize(0); x++) {
-                  kernelState.setGlobalId(0, x);
-
-                  for (int y = 0; y < globalSize1; y++) {
-                     kernelState.setGlobalId(1, y);
-                     kernelClone.run();
-                  }
-               }
-            } else if (_range.getDims() == 3) {
-               for (int x = 0; x < _range.getGlobalSize(0); x++) {
-                  kernelState.setGlobalId(0, x);
-
-                  for (int y = 0; y < globalSize1; y++) {
-                     kernelState.setGlobalId(1, y);
-
-                     for (int z = 0; z < _range.getGlobalSize(2); z++) {
-                        kernelState.setGlobalId(2, z);
-                        kernelClone.run();
-                     }
-
-                     kernelClone.run();
-                  }
-               }
-            }
-         }
-      } else {
-         final int threads = localSize0 * localSize1 * localSize2;
-         final int numGroups0 = _range.getNumGroups(0);
-         final int numGroups1 = _range.getNumGroups(1);
-         final int globalGroups = numGroups0 * numGroups1 * _range.getNumGroups(2);
-         /**
-          * This joinBarrier is the barrier that we provide for the kernel threads to rendezvous with the current dispatch thread.
-          * So this barrier is threadCount+1 wide (the +1 is for the dispatch thread)
-          */
-         final CyclicBarrier joinBarrier = new FJSafeCyclicBarrier(threads + 1);
-
-         /**
-          * This localBarrier is only ever used by the kernels.  If the kernel does not use the barrier the threads 
-          * can get out of sync, we promised nothing in JTP mode.
-          *
-          * As with OpenCL all threads within a group must wait at the barrier or none.  It is a user error (possible deadlock!)
-          * if the barrier is in a conditional that is only executed by some of the threads within a group.
-          * 
-          * Kernel developer must understand this.
-          * 
-          * This barrier is threadCount wide.  We never hit the barrier from the dispatch thread.
-          */
-         final CyclicBarrier localBarrier = new FJSafeCyclicBarrier(threads);
-
-         final ThreadIdSetter threadIdSetter;
-
-         if (_range.getDims() == 1) {
-            threadIdSetter = new ThreadIdSetter(){
-               @Override public void set(KernelState kernelState, int globalGroupId, int threadId) {
-                  //                   (kernelState, globalGroupId, threadId) ->{
-                  kernelState.setLocalId(0, (threadId % localSize0));
-                  kernelState.setGlobalId(0, (threadId + (globalGroupId * threads)));
-                  kernelState.setGroupId(0, globalGroupId);
-               }
-            };
-         } else if (_range.getDims() == 2) {
-
-            /**
-             * Consider a 12x4 grid of 4*2 local groups
-             * <pre>
-             *                                             threads = 4*2 = 8
-             *                                             localWidth=4
-             *                                             localHeight=2
-             *                                             globalWidth=12
-             *                                             globalHeight=4
-             * 
-             *    00 01 02 03 | 04 05 06 07 | 08 09 10 11  
-             *    12 13 14 15 | 16 17 18 19 | 20 21 22 23
-             *    ------------+-------------+------------
-             *    24 25 26 27 | 28 29 30 31 | 32 33 34 35
-             *    36 37 38 39 | 40 41 42 43 | 44 45 46 47  
-             *    
-             *    00 01 02 03 | 00 01 02 03 | 00 01 02 03  threadIds : [0..7]*6
-             *    04 05 06 07 | 04 05 06 07 | 04 05 06 07
-             *    ------------+-------------+------------
-             *    00 01 02 03 | 00 01 02 03 | 00 01 02 03
-             *    04 05 06 07 | 04 05 06 07 | 04 05 06 07  
-             *    
-             *    00 00 00 00 | 01 01 01 01 | 02 02 02 02  groupId[0] : 0..6 
-             *    00 00 00 00 | 01 01 01 01 | 02 02 02 02   
-             *    ------------+-------------+------------
-             *    00 00 00 00 | 01 01 01 01 | 02 02 02 02  
-             *    00 00 00 00 | 01 01 01 01 | 02 02 02 02
-             *    
-             *    00 00 00 00 | 00 00 00 00 | 00 00 00 00  groupId[1] : 0..6 
-             *    00 00 00 00 | 00 00 00 00 | 00 00 00 00   
-             *    ------------+-------------+------------
-             *    01 01 01 01 | 01 01 01 01 | 01 01 01 01 
-             *    01 01 01 01 | 01 01 01 01 | 01 01 01 01
-             *         
-             *    00 01 02 03 | 08 09 10 11 | 16 17 18 19  globalThreadIds == threadId + groupId * threads;
-             *    04 05 06 07 | 12 13 14 15 | 20 21 22 23
-             *    ------------+-------------+------------
-             *    24 25 26 27 | 32[33]34 35 | 40 41 42 43
-             *    28 29 30 31 | 36 37 38 39 | 44 45 46 47   
-             *          
-             *    00 01 02 03 | 00 01 02 03 | 00 01 02 03  localX = threadId % localWidth; (for globalThreadId 33 = threadId = 01 : 01%4 =1)
-             *    00 01 02 03 | 00 01 02 03 | 00 01 02 03   
-             *    ------------+-------------+------------
-             *    00 01 02 03 | 00[01]02 03 | 00 01 02 03 
-             *    00 01 02 03 | 00 01 02 03 | 00 01 02 03
-             *     
-             *    00 00 00 00 | 00 00 00 00 | 00 00 00 00  localY = threadId /localWidth  (for globalThreadId 33 = threadId = 01 : 01/4 =0)
-             *    01 01 01 01 | 01 01 01 01 | 01 01 01 01   
-             *    ------------+-------------+------------
-             *    00 00 00 00 | 00[00]00 00 | 00 00 00 00 
-             *    01 01 01 01 | 01 01 01 01 | 01 01 01 01
-             *     
-             *    00 01 02 03 | 04 05 06 07 | 08 09 10 11  globalX=
-             *    00 01 02 03 | 04 05 06 07 | 08 09 10 11     groupsPerLineWidth=globalWidth/localWidth (=12/4 =3)
-             *    ------------+-------------+------------     groupInset =groupId%groupsPerLineWidth (=4%3 = 1)
-             *    00 01 02 03 | 04[05]06 07 | 08 09 10 11 
-             *    00 01 02 03 | 04 05 06 07 | 08 09 10 11     globalX = groupInset*localWidth+localX (= 1*4+1 = 5)
-             *     
-             *    00 00 00 00 | 00 00 00 00 | 00 00 00 00  globalY
-             *    01 01 01 01 | 01 01 01 01 | 01 01 01 01      
-             *    ------------+-------------+------------
-             *    02 02 02 02 | 02[02]02 02 | 02 02 02 02 
-             *    03 03 03 03 | 03 03 03 03 | 03 03 03 03
-             *    
-             * </pre>
-             * Assume we are trying to locate the id's for #33 
-             *
-             */
-            threadIdSetter = new ThreadIdSetter(){
-               @Override public void set(KernelState kernelState, int globalGroupId, int threadId) {
-                  //                   (kernelState, globalGroupId, threadId) ->{
-                  kernelState.setLocalId(0, (threadId % localSize0)); // threadId % localWidth =  (for 33 = 1 % 4 = 1)
-                  kernelState.setLocalId(1, (threadId / localSize0)); // threadId / localWidth = (for 33 = 1 / 4 == 0)
-
-                  final int groupInset = globalGroupId % numGroups0; // 4%3 = 1
-                  kernelState.setGlobalId(0, ((groupInset * localSize0) + kernelState.getLocalIds()[0])); // 1*4+1=5
-
-                  final int completeLines = (globalGroupId / numGroups0) * localSize1;// (4/3) * 2
-                  kernelState.setGlobalId(1, (completeLines + kernelState.getLocalIds()[1])); // 2+0 = 2
-                  kernelState.setGroupId(0, (globalGroupId % numGroups0));
-                  kernelState.setGroupId(1, (globalGroupId / numGroups0));
-               }
-            };
-         } else if (_range.getDims() == 3) {
-            //Same as 2D actually turns out that localId[0] is identical for all three dims so could be hoisted out of conditional code
-            threadIdSetter = new ThreadIdSetter(){
-               @Override public void set(KernelState kernelState, int globalGroupId, int threadId) {
-                  //                   (kernelState, globalGroupId, threadId) ->{
-                  kernelState.setLocalId(0, (threadId % localSize0));
-
-                  kernelState.setLocalId(1, ((threadId / localSize0) % localSize1));
-
-                  // the thread id's span WxHxD so threadId/(WxH) should yield the local depth  
-                  kernelState.setLocalId(2, (threadId / (localSize0 * localSize1)));
-
-                  kernelState.setGlobalId(0, (((globalGroupId % numGroups0) * localSize0) + kernelState.getLocalIds()[0]));
-
-                  kernelState.setGlobalId(1,
-                        ((((globalGroupId / numGroups0) * localSize1) % globalSize1) + kernelState.getLocalIds()[1]));
-
-                  kernelState.setGlobalId(2,
-                        (((globalGroupId / (numGroups0 * numGroups1)) * localSize2) + kernelState.getLocalIds()[2]));
-
-                  kernelState.setGroupId(0, (globalGroupId % numGroups0));
-                  kernelState.setGroupId(1, ((globalGroupId / numGroups0) % numGroups1));
-                  kernelState.setGroupId(2, (globalGroupId / (numGroups0 * numGroups1)));
-               }
-            };
-         } else
-            throw new IllegalArgumentException("Expected 1,2 or 3 dimensions, found " + _range.getDims());
-         for (int passId = 0; passId < _passes; passId++) {
-            /**
-              * Note that we emulate OpenCL by creating one thread per localId (across the group).
-              * 
-              * So threadCount == range.getLocalSize(0)*range.getLocalSize(1)*range.getLocalSize(2);
-              * 
-              * For a 1D range of 12 groups of 4 we create 4 threads. One per localId(0).
-              * 
-              * We also clone the kernel 4 times. One per thread.
-              * 
-              * We create local barrier which has a width of 4
-              *         
-              *    Thread-0 handles localId(0) (global 0,4,8)
-              *    Thread-1 handles localId(1) (global 1,5,7)
-              *    Thread-2 handles localId(2) (global 2,6,10)
-              *    Thread-3 handles localId(3) (global 3,7,11)
-              *    
-              * This allows all threads to synchronize using the local barrier.
-              * 
-              * Initially the use of local buffers seems broken as the buffers appears to be per Kernel.
-              * Thankfully Kernel.clone() performs a shallow clone of all buffers (local and global)
-              * So each of the cloned kernels actually still reference the same underlying local/global buffers. 
-              * 
-              * If the kernel uses local buffers but does not use barriers then it is possible for different groups
-              * to see mutations from each other (unlike OpenCL), however if the kernel does not us barriers then it 
-              * cannot assume any coherence in OpenCL mode either (the failure mode will be different but still wrong) 
-              * 
-              * So even JTP mode use of local buffers will need to use barriers. Not for the same reason as OpenCL but to keep groups in lockstep.
-              * 
-              **/
-            for (int id = 0; id < threads; id++) {
-               final int threadId = id;
-
-               /**
-                *  We clone one kernel for each thread.
-                *  
-                *  They will all share references to the same range, localBarrier and global/local buffers because the clone is shallow.
-                *  We need clones so that each thread can assign 'state' (localId/globalId/groupId) without worrying 
-                *  about other threads.   
-                */
-               final Kernel kernelClone = kernel.clone();
-               final KernelState kernelState = kernelClone.getKernelState();
-               kernelState.setRange(_range);
-               kernelState.setPassId(passId);
-
-               if (threads == 1) {
-                  kernelState.disableLocalBarrier();
-               } else {
-                  kernelState.setLocalBarrier(localBarrier);
-               }
-
-               threadPool.submit(
-               //                     () -> {
-                     new Runnable(){
-                        public void run() {
-                           try {
-                              for (int globalGroupId = 0; globalGroupId < globalGroups; globalGroupId++) {
-                                 threadIdSetter.set(kernelState, globalGroupId, threadId);
-                                 kernelClone.run();
-                              }
-                           } catch (RuntimeException | Error e) {
-                              logger.log(Level.SEVERE, "Execution failed", e);
-                           } finally {
-                              await(joinBarrier); // This thread will rendezvous with dispatch thread here. This is effectively a join.
-                           }
-                        }
-                     });
-            }
-
-            await(joinBarrier); // This dispatch thread waits for all worker threads here. 
-         }
-      } // execution mode == JTP
-
-      return 0;
-   }
-
-   private static void await(CyclicBarrier _barrier) {
-      try {
-         _barrier.await();
-      } catch (final InterruptedException e) {
-         // TODO Auto-generated catch block
-         e.printStackTrace();
-      } catch (final BrokenBarrierException e) {
-         // TODO Auto-generated catch block
-         e.printStackTrace();
-      }
-   }
-
-   private KernelArg[] args = null;
-
-   private boolean usesOopConversion = false;
-
-   /**
-    * 
-    * @param arg
-    * @return
-    * @throws AparapiException
-    */
-   private boolean prepareOopConversionBuffer(KernelArg arg) throws AparapiException {
-      usesOopConversion = true;
-      final Class<?> arrayClass = arg.getField().getType();
-      ClassModel c = null;
-      boolean didReallocate = false;
-
-      if (arg.getObjArrayElementModel() == null) {
-         final String tmp = arrayClass.getName().substring(2).replace('/', '.');
-         final String arrayClassInDotForm = tmp.substring(0, tmp.length() - 1);
-
-         if (logger.isLoggable(Level.FINE)) {
-            logger.fine("looking for type = " + arrayClassInDotForm);
-         }
-
-         // get ClassModel of obj array from entrypt.objectArrayFieldsClasses
-         c = entryPoint.getObjectArrayFieldsClasses().get(arrayClassInDotForm);
-         arg.setObjArrayElementModel(c);
-      } else {
-         c = arg.getObjArrayElementModel();
-      }
-      assert c != null : "should find class for elements " + arrayClass.getName();
-
-      final int arrayBaseOffset = UnsafeWrapper.arrayBaseOffset(arrayClass);
-      final int arrayScale = UnsafeWrapper.arrayIndexScale(arrayClass);
-
-      if (logger.isLoggable(Level.FINEST)) {
-         logger.finest("Syncing obj array type = " + arrayClass + " cvtd= " + c.getClassWeAreModelling().getName()
-               + "arrayBaseOffset=" + arrayBaseOffset + " arrayScale=" + arrayScale);
-      }
-
-      int objArraySize = 0;
-      Object newRef = null;
-      try {
-         newRef = arg.getField().get(kernel);
-         objArraySize = Array.getLength(newRef);
-      } catch (final IllegalAccessException e) {
-         throw new AparapiException(e);
-      }
-
-      assert (newRef != null) && (objArraySize != 0) : "no data";
-
-      final int totalStructSize = c.getTotalStructSize();
-      final int totalBufferSize = objArraySize * totalStructSize;
-
-      // allocate ByteBuffer if first time or array changed
-      if ((arg.getObjArrayBuffer() == null) || (newRef != arg.getArray())) {
-         final ByteBuffer structBuffer = ByteBuffer.allocate(totalBufferSize);
-         arg.setObjArrayByteBuffer(structBuffer.order(ByteOrder.LITTLE_ENDIAN));
-         arg.setObjArrayBuffer(arg.getObjArrayByteBuffer().array());
-         didReallocate = true;
-         if (logger.isLoggable(Level.FINEST)) {
-            logger.finest("objArraySize = " + objArraySize + " totalStructSize= " + totalStructSize + " totalBufferSize="
-                  + totalBufferSize);
-         }
-      } else {
-         arg.getObjArrayByteBuffer().clear();
-      }
-
-      // copy the fields that the JNI uses
-      arg.setJavaArray(arg.getObjArrayBuffer());
-      arg.setNumElements(objArraySize);
-      arg.setSizeInBytes(totalBufferSize);
-
-      for (int j = 0; j < objArraySize; j++) {
-         int sizeWritten = 0;
-
-         final Object object = UnsafeWrapper.getObject(newRef, arrayBaseOffset + (arrayScale * j));
-         for (int i = 0; i < c.getStructMemberTypes().size(); i++) {
-            final TypeSpec t = c.getStructMemberTypes().get(i);
-            final long offset = c.getStructMemberOffsets().get(i);
-
-            if (logger.isLoggable(Level.FINEST)) {
-               logger.finest("name = " + c.getStructMembers().get(i).getNameAndTypeEntry().getNameUTF8Entry().getUTF8() + " t= "
-                     + t);
-            }
-
-            switch (t) {
-               case I: {
-                  final int x = UnsafeWrapper.getInt(object, offset);
-                  arg.getObjArrayByteBuffer().putInt(x);
-                  sizeWritten += t.getSize();
-                  break;
-               }
-               case F: {
-                  final float x = UnsafeWrapper.getFloat(object, offset);
-                  arg.getObjArrayByteBuffer().putFloat(x);
-                  sizeWritten += t.getSize();
-                  break;
-               }
-               case J: {
-                  final long x = UnsafeWrapper.getLong(object, offset);
-                  arg.getObjArrayByteBuffer().putLong(x);
-                  sizeWritten += t.getSize();
-                  break;
-               }
-               case Z: {
-                  final boolean x = UnsafeWrapper.getBoolean(object, offset);
-                  arg.getObjArrayByteBuffer().put(x == true ? (byte) 1 : (byte) 0);
-                  // Booleans converted to 1 byte C chars for opencl
-                  sizeWritten += TypeSpec.B.getSize();
-                  break;
-               }
-               case B: {
-                  final byte x = UnsafeWrapper.getByte(object, offset);
-                  arg.getObjArrayByteBuffer().put(x);
-                  sizeWritten += t.getSize();
-                  break;
-               }
-               case D: {
-                  throw new AparapiException("Double not implemented yet");
-               }
-               default:
-                  assert true == false : "typespec did not match anything";
-                  throw new AparapiException("Unhandled type in buffer conversion");
-            }
-         }
-
-         // add padding here if needed
-         if (logger.isLoggable(Level.FINEST)) {
-            logger.finest("sizeWritten = " + sizeWritten + " totalStructSize= " + totalStructSize);
-         }
-
-         assert sizeWritten <= totalStructSize : "wrote too much into buffer";
-
-         while (sizeWritten < totalStructSize) {
-            if (logger.isLoggable(Level.FINEST)) {
-               logger.finest(arg.getName() + " struct pad byte = " + sizeWritten + " totalStructSize= " + totalStructSize);
-            }
-            arg.getObjArrayByteBuffer().put((byte) -1);
-            sizeWritten++;
-         }
-      }
-
-      assert arg.getObjArrayByteBuffer().arrayOffset() == 0 : "should be zero";
-
-      return didReallocate;
-   }
-
-   private void extractOopConversionBuffer(KernelArg arg) throws AparapiException {
-      final Class<?> arrayClass = arg.getField().getType();
-      final ClassModel c = arg.getObjArrayElementModel();
-      assert c != null : "should find class for elements: " + arrayClass.getName();
-      assert arg.getArray() != null : "array is null";
-
-      final int arrayBaseOffset = UnsafeWrapper.arrayBaseOffset(arrayClass);
-      final int arrayScale = UnsafeWrapper.arrayIndexScale(arrayClass);
-      if (logger.isLoggable(Level.FINEST)) {
-         logger.finest("Syncing field:" + arg.getName() + ", bb=" + arg.getObjArrayByteBuffer() + ", type = " + arrayClass);
-      }
-
-      int objArraySize = 0;
-      try {
-         objArraySize = Array.getLength(arg.getField().get(kernel));
-      } catch (final IllegalAccessException e) {
-         throw new AparapiException(e);
-      }
-
-      assert objArraySize > 0 : "should be > 0";
-
-      final int totalStructSize = c.getTotalStructSize();
-      // int totalBufferSize = objArraySize * totalStructSize;
-      // assert arg.objArrayBuffer.length == totalBufferSize : "size should match";
-
-      arg.getObjArrayByteBuffer().rewind();
-
-      for (int j = 0; j < objArraySize; j++) {
-         int sizeWritten = 0;
-         final Object object = UnsafeWrapper.getObject(arg.getArray(), arrayBaseOffset + (arrayScale * j));
-         for (int i = 0; i < c.getStructMemberTypes().size(); i++) {
-            final TypeSpec t = c.getStructMemberTypes().get(i);
-            final long offset = c.getStructMemberOffsets().get(i);
-            switch (t) {
-               case I: {
-                  // read int value from buffer and store into obj in the array
-                  final int x = arg.getObjArrayByteBuffer().getInt();
-                  if (logger.isLoggable(Level.FINEST)) {
-                     logger.finest("fType = " + t.getShortName() + " x= " + x);
-                  }
-                  UnsafeWrapper.putInt(object, offset, x);
-                  sizeWritten += t.getSize();
-                  break;
-               }
-               case F: {
-                  final float x = arg.getObjArrayByteBuffer().getFloat();
-                  if (logger.isLoggable(Level.FINEST)) {
-                     logger.finest("fType = " + t.getShortName() + " x= " + x);
-                  }
-                  UnsafeWrapper.putFloat(object, offset, x);
-                  sizeWritten += t.getSize();
-                  break;
-               }
-               case J: {
-                  final long x = arg.getObjArrayByteBuffer().getLong();
-                  if (logger.isLoggable(Level.FINEST)) {
-                     logger.finest("fType = " + t.getShortName() + " x= " + x);
-                  }
-                  UnsafeWrapper.putLong(object, offset, x);
-                  sizeWritten += t.getSize();
-                  break;
-               }
-               case Z: {
-                  final byte x = arg.getObjArrayByteBuffer().get();
-                  if (logger.isLoggable(Level.FINEST)) {
-                     logger.finest("fType = " + t.getShortName() + " x= " + x);
-                  }
-                  UnsafeWrapper.putBoolean(object, offset, (x == 1 ? true : false));
-                  // Booleans converted to 1 byte C chars for open cl
-                  sizeWritten += TypeSpec.B.getSize();
-                  break;
-               }
-               case B: {
-                  final byte x = arg.getObjArrayByteBuffer().get();
-                  if (logger.isLoggable(Level.FINEST)) {
-                     logger.finest("fType = " + t.getShortName() + " x= " + x);
-                  }
-                  UnsafeWrapper.putByte(object, offset, x);
-                  sizeWritten += t.getSize();
-                  break;
-               }
-               case D: {
-                  throw new AparapiException("Double not implemented yet");
-               }
-               default:
-                  assert true == false : "typespec did not match anything";
-                  throw new AparapiException("Unhandled type in buffer conversion");
-            }
-         }
-
-         // add padding here if needed
-         if (logger.isLoggable(Level.FINEST)) {
-            logger.finest("sizeWritten = " + sizeWritten + " totalStructSize= " + totalStructSize);
-         }
-
-         assert sizeWritten <= totalStructSize : "wrote too much into buffer";
-
-         while (sizeWritten < totalStructSize) {
-            // skip over pad bytes
-            arg.getObjArrayByteBuffer().get();
-            sizeWritten++;
-         }
-      }
-   }
-
-   private void restoreObjects() throws AparapiException {
-      for (int i = 0; i < argc; i++) {
-         final KernelArg arg = args[i];
-         if ((arg.getType() & ARG_OBJ_ARRAY_STRUCT) != 0) {
-            extractOopConversionBuffer(arg);
-         }
-      }
-   }
-
-   private boolean updateKernelArrayRefs() throws AparapiException {
-      boolean needsSync = false;
-
-      for (int i = 0; i < argc; i++) {
-         final KernelArg arg = args[i];
-         try {
-            if ((arg.getType() & ARG_ARRAY) != 0) {
-               Object newArrayRef;
-               newArrayRef = arg.getField().get(kernel);
-
-               if (newArrayRef == null) {
-                  throw new IllegalStateException("Cannot send null refs to kernel, reverting to java");
-               }
-
-               String fieldName = arg.getField().getName();
-               int arrayLength = Array.getLength(newArrayRef);
-               Integer privateMemorySize = ClassModel.getPrivateMemorySizeFromField(arg.getField());
-               if (privateMemorySize == null) {
-                  privateMemorySize = ClassModel.getPrivateMemorySizeFromFieldName(fieldName);
-               }
-               if (privateMemorySize != null) {
-                  if (arrayLength > privateMemorySize) {
-                     throw new IllegalStateException("__private array field " + fieldName + " has illegal length " + arrayLength
-                           + " > " + privateMemorySize);
-                  }
-               }
-
-               if ((arg.getType() & ARG_OBJ_ARRAY_STRUCT) != 0) {
-                  prepareOopConversionBuffer(arg);
-               } else {
-                  // set up JNI fields for normal arrays
-                  arg.setJavaArray(newArrayRef);
-                  arg.setNumElements(arrayLength);
-                  arg.setSizeInBytes(arg.getNumElements() * arg.getPrimitiveSize());
-
-                  if (((args[i].getType() & ARG_EXPLICIT) != 0) && puts.contains(newArrayRef)) {
-                     args[i].setType(args[i].getType() | ARG_EXPLICIT_WRITE);
-                     // System.out.println("detected an explicit write " + args[i].name);
-                     puts.remove(newArrayRef);
-                  }
-               }
-
-               if (newArrayRef != arg.getArray()) {
-                  needsSync = true;
-
-                  if (logger.isLoggable(Level.FINE)) {
-                     logger.fine("saw newArrayRef for " + arg.getName() + " = " + newArrayRef + ", newArrayLen = "
-                           + Array.getLength(newArrayRef));
-                  }
-               }
-
-               arg.setArray(newArrayRef);
-               assert arg.getArray() != null : "null array ref";
-            }
-         } catch (final IllegalArgumentException e) {
-            e.printStackTrace();
-         } catch (final IllegalAccessException e) {
-            e.printStackTrace();
-         }
-      }
-      return needsSync;
-   }
-
-   // private int numAvailableProcessors = Runtime.getRuntime().availableProcessors();
-
-   private Kernel executeOpenCL(final String _entrypointName, final Range _range, final int _passes) throws AparapiException {
-      /*
-      if (_range.getDims() > getMaxWorkItemDimensionsJNI(jniContextHandle)) {
-         throw new RangeException("Range dim size " + _range.getDims() + " > device "
-               + getMaxWorkItemDimensionsJNI(jniContextHandle));
-      }
-      if (_range.getWorkGroupSize() > getMaxWorkGroupSizeJNI(jniContextHandle)) {
-         throw new RangeException("Range workgroup size " + _range.getWorkGroupSize() + " > device "
-               + getMaxWorkGroupSizeJNI(jniContextHandle));
-      }
-      
-            if (_range.getGlobalSize(0) > getMaxWorkItemSizeJNI(jniContextHandle, 0)) {
-               throw new RangeException("Range globalsize 0 " + _range.getGlobalSize(0) + " > device "
-                     + getMaxWorkItemSizeJNI(jniContextHandle, 0));
-            }
-            if (_range.getDims() > 1) {
-               if (_range.getGlobalSize(1) > getMaxWorkItemSizeJNI(jniContextHandle, 1)) {
-                  throw new RangeException("Range globalsize 1 " + _range.getGlobalSize(1) + " > device "
-                        + getMaxWorkItemSizeJNI(jniContextHandle, 1));
-               }
-               if (_range.getDims() > 2) {
-                  if (_range.getGlobalSize(2) > getMaxWorkItemSizeJNI(jniContextHandle, 2)) {
-                     throw new RangeException("Range globalsize 2 " + _range.getGlobalSize(2) + " > device "
-                           + getMaxWorkItemSizeJNI(jniContextHandle, 2));
-                  }
-               }
-            }
-      
-
-      if (logger.isLoggable(Level.FINE)) {
-         logger.fine("maxComputeUnits=" + this.getMaxComputeUnitsJNI(jniContextHandle));
-         logger.fine("maxWorkGroupSize=" + this.getMaxWorkGroupSizeJNI(jniContextHandle));
-         logger.fine("maxWorkItemDimensions=" + this.getMaxWorkItemDimensionsJNI(jniContextHandle));
-         logger.fine("maxWorkItemSize(0)=" + getMaxWorkItemSizeJNI(jniContextHandle, 0));
-         if (_range.getDims() > 1) {
-            logger.fine("maxWorkItemSize(1)=" + getMaxWorkItemSizeJNI(jniContextHandle, 1));
-            if (_range.getDims() > 2) {
-               logger.fine("maxWorkItemSize(2)=" + getMaxWorkItemSizeJNI(jniContextHandle, 2));
-            }
-         }
-      }
-      */
-      // Read the array refs after kernel may have changed them
-      // We need to do this as input to computing the localSize
-      assert args != null : "args should not be null";
-      final boolean needSync = updateKernelArrayRefs();
-      if (needSync && logger.isLoggable(Level.FINE)) {
-         logger.fine("Need to resync arrays on " + kernel.getClass().getName());
-      }
-
-      // native side will reallocate array buffers if necessary
-      if (runKernelJNI(jniContextHandle, _range, needSync, _passes) != 0) {
-         logger.warning("### CL exec seems to have failed. Trying to revert to Java ###");
-         kernel.setFallbackExecutionMode();
-         return execute(_entrypointName, _range, _passes);
-      }
-
-      if (usesOopConversion == true) {
-         restoreObjects();
-      }
-
-      if (logger.isLoggable(Level.FINE)) {
-         logger.fine("executeOpenCL completed. " + _range);
-      }
-
-      return kernel;
-   }
-
-   public synchronized Kernel execute(Kernel.Entry entry, final Range _range, final int _passes) {
-      System.out.println("execute(Kernel.Entry, size) not implemented");
-      return (kernel);
-   }
-
-   synchronized private Kernel fallBackAndExecute(String _entrypointName, final Range _range, final int _passes) {
-      isFallBack = true;
-      if (kernel.hasNextExecutionMode()) {
-         kernel.tryNextExecutionMode();
-      } else {
-         kernel.setFallbackExecutionMode();
-      }
-
-      return execute(_entrypointName, _range, _passes);
-   }
-
-   synchronized private Kernel warnFallBackAndExecute(String _entrypointName, final Range _range, final int _passes,
-         Exception _exception) {
-      if (logger.isLoggable(Level.WARNING)) {
-         logger.warning("Reverting to the next execution mode for " + kernel.getClass() + ": " + _exception.getMessage());
-         _exception.printStackTrace();
-      }
-      return fallBackAndExecute(_entrypointName, _range, _passes);
-   }
-
-   synchronized private Kernel warnFallBackAndExecute(String _entrypointName, final Range _range, final int _passes, String _excuse) {
-      logger.warning("Reverting to the next execution mode for " + kernel.getClass() + ": " + _excuse);
-      return fallBackAndExecute(_entrypointName, _range, _passes);
-   }
-
-   public synchronized Kernel execute(String _entrypointName, final Range _range, final int _passes) {
-
-      long executeStartTime = System.currentTimeMillis();
-
-      if (_range == null) {
-         throw new IllegalStateException("range can't be null");
-      }
-
-      /* for backward compatibility reasons we still honor execution mode */
-      if (kernel.getExecutionMode().isOpenCL()) {
-         // System.out.println("OpenCL");
-
-         // See if user supplied a Device
-         Device device = _range.getDevice();
-
-         if ((device == null) || (device instanceof OpenCLDevice)) {
-<<<<<<< HEAD
-            if (entryPoint == null) {
-               try {
-                  final ClassModel classModel = ClassModel.createClassModel(kernel.getClass());
-                  entryPoint = classModel.getEntrypoint(_entrypointName, kernel);
-               } catch (final Exception exception) {
-                  return warnFallBackAndExecute(_entrypointName, _range, _passes, exception);
-=======
-            if ((entryPoint == null) || (isFallBack)) {
-               if (entryPoint == null) {
-                  try {
-                     final ClassModel classModel = new ClassModel(kernel.getClass());
-                     entryPoint = classModel.getEntrypoint(_entrypointName, kernel);
-                  } catch (final Exception exception) {
-                     return warnFallBackAndExecute(_entrypointName, _range, _passes, exception);
-                  }
->>>>>>> 4993e95c
-               }
-
-               if ((entryPoint != null) && !entryPoint.shouldFallback()) {
-                  synchronized (Kernel.class) { // This seems to be needed because of a race condition uncovered with issue #68 http://code.google.com/p/aparapi/issues/detail?id=68
-                     if (device != null && !(device instanceof OpenCLDevice)) {
-                        throw new IllegalStateException("range's device is not suitable for OpenCL ");
-                     }
-
-                     OpenCLDevice openCLDevice = (OpenCLDevice) device; // still might be null! 
-
-                     int jniFlags = 0;
-                     if (openCLDevice == null) {
-                        if (kernel.getExecutionMode().equals(EXECUTION_MODE.GPU)) {
-                           // Get the best GPU
-                           openCLDevice = (OpenCLDevice) OpenCLDevice.bestGPU();
-                           jniFlags |= JNI_FLAG_USE_GPU; // this flag might be redundant now. 
-                           if (openCLDevice == null) {
-                              return warnFallBackAndExecute(_entrypointName, _range, _passes, "GPU request can't be honored");
-                           }
-                        } else if (kernel.getExecutionMode().equals(EXECUTION_MODE.ACC)) {
-                           // Get the best ACC
-                           openCLDevice = (OpenCLDevice) OpenCLDevice.bestACC();
-                           jniFlags |= JNI_FLAG_USE_ACC; // this flag might be redundant now. 
-                           if (openCLDevice == null) {
-                              return warnFallBackAndExecute(_entrypointName, _range, _passes, "ACC request can't be honored");
-                           }
-                        } else {
-                           // We fetch the first CPU device 
-                           openCLDevice = (OpenCLDevice) OpenCLDevice.firstCPU();
-                           if (openCLDevice == null) {
-                              return warnFallBackAndExecute(_entrypointName, _range, _passes,
-                                    "CPU request can't be honored not CPU device");
-                           }
-                        }
-                     } else { // openCLDevice == null
-                        if (openCLDevice.getType() == Device.TYPE.GPU) {
-                           jniFlags |= JNI_FLAG_USE_GPU; // this flag might be redundant now. 
-                        } else if (openCLDevice.getType() == Device.TYPE.ACC) {
-                           jniFlags |= JNI_FLAG_USE_ACC; // this flag might be redundant now. 
-                        }
-                     }
-
-                     //  jniFlags |= (Config.enableProfiling ? JNI_FLAG_ENABLE_PROFILING : 0);
-                     //  jniFlags |= (Config.enableProfilingCSV ? JNI_FLAG_ENABLE_PROFILING_CSV | JNI_FLAG_ENABLE_PROFILING : 0);
-                     //  jniFlags |= (Config.enableVerboseJNI ? JNI_FLAG_ENABLE_VERBOSE_JNI : 0);
-                     // jniFlags |= (Config.enableVerboseJNIOpenCLResourceTracking ? JNI_FLAG_ENABLE_VERBOSE_JNI_OPENCL_RESOURCE_TRACKING :0);
-                     // jniFlags |= (kernel.getExecutionMode().equals(EXECUTION_MODE.GPU) ? JNI_FLAG_USE_GPU : 0);
-                     // Init the device to check capabilities before emitting the
-                     // code that requires the capabilities.
-
-                     // synchronized(Kernel.class){
-                     jniContextHandle = initJNI(kernel, openCLDevice, jniFlags); // openCLDevice will not be null here
-                  } // end of synchronized! issue 68
-
-                  if (jniContextHandle == 0) {
-                     return warnFallBackAndExecute(_entrypointName, _range, _passes, "initJNI failed to return a valid handle");
-                  }
-
-                  final String extensions = getExtensionsJNI(jniContextHandle);
-                  capabilitiesSet = new HashSet<String>();
-
-                  final StringTokenizer strTok = new StringTokenizer(extensions);
-                  while (strTok.hasMoreTokens()) {
-                     capabilitiesSet.add(strTok.nextToken());
-                  }
-
-                  if (logger.isLoggable(Level.FINE)) {
-                     logger.fine("Capabilities initialized to :" + capabilitiesSet.toString());
-                  }
-
-                  if (entryPoint.requiresDoublePragma() && !hasFP64Support()) {
-                     return warnFallBackAndExecute(_entrypointName, _range, _passes, "FP64 required but not supported");
-                  }
-
-                  if (entryPoint.requiresByteAddressableStorePragma() && !hasByteAddressableStoreSupport()) {
-                     return warnFallBackAndExecute(_entrypointName, _range, _passes,
-                           "Byte addressable stores required but not supported");
-                  }
-
-                  final boolean all32AtomicsAvailable = hasGlobalInt32BaseAtomicsSupport()
-                        && hasGlobalInt32ExtendedAtomicsSupport() && hasLocalInt32BaseAtomicsSupport()
-                        && hasLocalInt32ExtendedAtomicsSupport();
-
-
-                  if (entryPoint.requiresAtomic32Pragma() && !all32AtomicsAvailable) {
-
-                     return warnFallBackAndExecute(_entrypointName, _range, _passes, "32 bit Atomics required but not supported");
-                  }
-
-                  String openCL = null;
-                  try {
-                     openCL = KernelWriter.writeToString(entryPoint);
-                  } catch (final CodeGenException codeGenException) {
-                     return warnFallBackAndExecute(_entrypointName, _range, _passes, codeGenException);
-                  }
-
-                  if (Config.enableShowGeneratedOpenCL) {
-                     System.out.println(openCL);
-                  }
-
-                  if (logger.isLoggable(Level.INFO)) {
-                     logger.info(openCL);
-                  }
-
-                  // Send the string to OpenCL to compile it
-                  if (buildProgramJNI(jniContextHandle, openCL) == 0) {
-                     return warnFallBackAndExecute(_entrypointName, _range, _passes, "OpenCL compile failed");
-                  }
-
-                  args = new KernelArg[entryPoint.getReferencedFields().size()];
-                  int i = 0;
-
-                  for (final Field field : entryPoint.getReferencedFields()) {
-                     try {
-                        field.setAccessible(true);
-                        args[i] = new KernelArg();
-                        args[i].setName(field.getName());
-                        args[i].setField(field);
-                        if ((field.getModifiers() & Modifier.STATIC) == Modifier.STATIC) {
-                           args[i].setType(args[i].getType() | ARG_STATIC);
-                        }
-
-                        final Class<?> type = field.getType();
-                        if (type.isArray()) {
-
-                           if (field.getAnnotation(Local.class) != null || args[i].getName().endsWith(Kernel.LOCAL_SUFFIX)) {
-                              args[i].setType(args[i].getType() | ARG_LOCAL);
-                           } else if ((field.getAnnotation(Constant.class) != null)
-                                 || args[i].getName().endsWith(Kernel.CONSTANT_SUFFIX)) {
-                              args[i].setType(args[i].getType() | ARG_CONSTANT);
-                           } else {
-                              args[i].setType(args[i].getType() | ARG_GLOBAL);
-                           }
-                           if (isExplicit()) {
-                              args[i].setType(args[i].getType() | ARG_EXPLICIT);
-                           }
-                           // for now, treat all write arrays as read-write, see bugzilla issue 4859
-                           // we might come up with a better solution later
-                           args[i].setType(args[i].getType()
-                                 | (entryPoint.getArrayFieldAssignments().contains(field.getName()) ? (ARG_WRITE | ARG_READ) : 0));
-                           args[i].setType(args[i].getType()
-                                 | (entryPoint.getArrayFieldAccesses().contains(field.getName()) ? ARG_READ : 0));
-                           // args[i].type |= ARG_GLOBAL;
-
-                           if (type.getName().startsWith("[L")) {
-                              args[i].setType(args[i].getType()
-                                    | (ARG_OBJ_ARRAY_STRUCT | ARG_WRITE | ARG_READ | ARG_APARAPI_BUFFER));
-
-                              if (logger.isLoggable(Level.FINE)) {
-                                 logger.fine("tagging " + args[i].getName() + " as (ARG_OBJ_ARRAY_STRUCT | ARG_WRITE | ARG_READ)");
-                              }
-                           } else if (type.getName().startsWith("[[")) {
-
-                              try {
-                                 setMultiArrayType(args[i], type);
-                              } catch (AparapiException e) {
-                                 return warnFallBackAndExecute(_entrypointName, _range, _passes, "failed to set kernel arguement "
-                                       + args[i].getName() + ".  Aparapi only supports 2D and 3D arrays.");
-                              }
-                           } else {
-
-                              args[i].setArray(null); // will get updated in updateKernelArrayRefs
-                              args[i].setType(args[i].getType() | ARG_ARRAY);
-
-                              args[i].setType(args[i].getType() | (type.isAssignableFrom(float[].class) ? ARG_FLOAT : 0));
-                              args[i].setType(args[i].getType() | (type.isAssignableFrom(int[].class) ? ARG_INT : 0));
-                              args[i].setType(args[i].getType() | (type.isAssignableFrom(boolean[].class) ? ARG_BOOLEAN : 0));
-                              args[i].setType(args[i].getType() | (type.isAssignableFrom(byte[].class) ? ARG_BYTE : 0));
-                              args[i].setType(args[i].getType() | (type.isAssignableFrom(char[].class) ? ARG_CHAR : 0));
-                              args[i].setType(args[i].getType() | (type.isAssignableFrom(double[].class) ? ARG_DOUBLE : 0));
-                              args[i].setType(args[i].getType() | (type.isAssignableFrom(long[].class) ? ARG_LONG : 0));
-                              args[i].setType(args[i].getType() | (type.isAssignableFrom(short[].class) ? ARG_SHORT : 0));
-
-                              // arrays whose length is used will have an int arg holding
-                              // the length as a kernel param
-                              if (entryPoint.getArrayFieldArrayLengthUsed().contains(args[i].getName())) {
-                                 args[i].setType(args[i].getType() | ARG_ARRAYLENGTH);
-                              }
-
-                              if (type.getName().startsWith("[L")) {
-                                 args[i].setType(args[i].getType() | (ARG_OBJ_ARRAY_STRUCT | ARG_WRITE | ARG_READ));
-                                 if (logger.isLoggable(Level.FINE)) {
-                                    logger.fine("tagging " + args[i].getName()
-                                          + " as (ARG_OBJ_ARRAY_STRUCT | ARG_WRITE | ARG_READ)");
-                                 }
-                              }
-                           }
-                        } else if (type.isAssignableFrom(float.class)) {
-                           args[i].setType(args[i].getType() | ARG_PRIMITIVE);
-                           args[i].setType(args[i].getType() | ARG_FLOAT);
-                        } else if (type.isAssignableFrom(int.class)) {
-                           args[i].setType(args[i].getType() | ARG_PRIMITIVE);
-                           args[i].setType(args[i].getType() | ARG_INT);
-                        } else if (type.isAssignableFrom(double.class)) {
-                           args[i].setType(args[i].getType() | ARG_PRIMITIVE);
-                           args[i].setType(args[i].getType() | ARG_DOUBLE);
-                        } else if (type.isAssignableFrom(long.class)) {
-                           args[i].setType(args[i].getType() | ARG_PRIMITIVE);
-                           args[i].setType(args[i].getType() | ARG_LONG);
-                        } else if (type.isAssignableFrom(boolean.class)) {
-                           args[i].setType(args[i].getType() | ARG_PRIMITIVE);
-                           args[i].setType(args[i].getType() | ARG_BOOLEAN);
-                        } else if (type.isAssignableFrom(byte.class)) {
-                           args[i].setType(args[i].getType() | ARG_PRIMITIVE);
-                           args[i].setType(args[i].getType() | ARG_BYTE);
-                        } else if (type.isAssignableFrom(char.class)) {
-                           args[i].setType(args[i].getType() | ARG_PRIMITIVE);
-                           args[i].setType(args[i].getType() | ARG_CHAR);
-                        } else if (type.isAssignableFrom(short.class)) {
-                           args[i].setType(args[i].getType() | ARG_PRIMITIVE);
-                           args[i].setType(args[i].getType() | ARG_SHORT);
-                        }
-                        // System.out.printf("in execute, arg %d %s %08x\n", i,args[i].name,args[i].type );
-                     } catch (final IllegalArgumentException e) {
-                        e.printStackTrace();
-                     }
-
-                     args[i].setPrimitiveSize(getPrimitiveSize(args[i].getType()));
-
-                     if (logger.isLoggable(Level.FINE)) {
-                        logger.fine("arg " + i + ", " + args[i].getName() + ", type=" + Integer.toHexString(args[i].getType())
-                              + ", primitiveSize=" + args[i].getPrimitiveSize());
-                     }
-
-                     i++;
-                  } 
-
-                  // at this point, i = the actual used number of arguments
-                  // (private buffers do not get treated as arguments)
-   
-                  argc = i;
-
-                  setArgsJNI(jniContextHandle, args, argc);
-
-                  conversionTime = System.currentTimeMillis() - executeStartTime;
-
-                  try {
-                     executeOpenCL(_entrypointName, _range, _passes);
-                     isFallBack = false;
-                  } catch (final AparapiException e) {
-                     warnFallBackAndExecute(_entrypointName, _range, _passes, e);
-                  }
-               } else { // (entryPoint != null) && !entryPoint.shouldFallback()
-                  warnFallBackAndExecute(_entrypointName, _range, _passes, "failed to locate entrypoint");
-               }
-            } else { // (entryPoint == null) || (isFallBack)
-               try {
-                  executeOpenCL(_entrypointName, _range, _passes);
-                  isFallBack = false;
-               } catch (final AparapiException e) {
-                  warnFallBackAndExecute(_entrypointName, _range, _passes, e);
-               }
-            }
-         } else { // (device == null) || (device instanceof OpenCLDevice)
-            warnFallBackAndExecute(_entrypointName, _range, _passes,
-                  "OpenCL was requested but Device supplied was not an OpenCLDevice");
-         }
-      } else { // kernel.getExecutionMode().isOpenCL()
-         executeJava(_range, _passes);
-      }
-
-      if (Config.enableExecutionModeReporting) {
-         System.out.println(kernel.getClass().getCanonicalName() + ":" + kernel.getExecutionMode());
-      }
-
-      executionTime = System.currentTimeMillis() - executeStartTime;
-      accumulatedExecutionTime += executionTime;
-
-      return kernel;
-   }
-
-   private int getPrimitiveSize(int type) {
-      if ((type & ARG_FLOAT) != 0) {
-         return 4;
-      } else if ((type & ARG_INT) != 0) {
-         return 4;
-      } else if ((type & ARG_BYTE) != 0) {
-         return 1;
-      } else if ((type & ARG_CHAR) != 0) {
-         return 2;
-      } else if ((type & ARG_BOOLEAN) != 0) {
-         return 1;
-      } else if ((type & ARG_SHORT) != 0) {
-         return 2;
-      } else if ((type & ARG_LONG) != 0) {
-         return 8;
-      } else if ((type & ARG_DOUBLE) != 0) {
-         return 8;
-      }
-      return 0;
-   }
-
-   private void setMultiArrayType(KernelArg arg, Class<?> type) throws AparapiException {
-      arg.setType(arg.getType() | (ARG_WRITE | ARG_READ | ARG_APARAPI_BUFFER));
-      int numDims = 0;
-      while (type.getName().startsWith("[[[[")) {
-         throw new AparapiException("Aparapi only supports 2D and 3D arrays.");
-      }
-      arg.setType(arg.getType() | ARG_ARRAYLENGTH);
-      while (type.getName().charAt(numDims) == '[') {
-         numDims++;
-      }
-      Object buffer = new Object();
-      try {
-         buffer = arg.getField().get(kernel);
-      } catch (IllegalAccessException e) {
-         e.printStackTrace();
-      }
-      arg.setJavaBuffer(buffer);
-      arg.setNumDims(numDims);
-      Object subBuffer = buffer;
-      int[] dims = new int[numDims];
-      for (int i = 0; i < numDims - 1; i++) {
-         dims[i] = Array.getLength(subBuffer);
-         subBuffer = Array.get(subBuffer, 0);
-      }
-      dims[numDims - 1] = Array.getLength(subBuffer);
-      arg.setDims(dims);
-
-      if (subBuffer.getClass().isAssignableFrom(float[].class)) {
-         arg.setType(arg.getType() | ARG_FLOAT);
-      }
-      if (subBuffer.getClass().isAssignableFrom(int[].class)) {
-         arg.setType(arg.getType() | ARG_INT);
-      }
-      if (subBuffer.getClass().isAssignableFrom(boolean[].class)) {
-         arg.setType(arg.getType() | ARG_BOOLEAN);
-      }
-      if (subBuffer.getClass().isAssignableFrom(byte[].class)) {
-         arg.setType(arg.getType() | ARG_BYTE);
-      }
-      if (subBuffer.getClass().isAssignableFrom(char[].class)) {
-         arg.setType(arg.getType() | ARG_CHAR);
-      }
-      if (subBuffer.getClass().isAssignableFrom(double[].class)) {
-         arg.setType(arg.getType() | ARG_DOUBLE);
-      }
-      if (subBuffer.getClass().isAssignableFrom(long[].class)) {
-         arg.setType(arg.getType() | ARG_LONG);
-      }
-      if (subBuffer.getClass().isAssignableFrom(short[].class)) {
-         arg.setType(arg.getType() | ARG_SHORT);
-      }
-      int primitiveSize = getPrimitiveSize(arg.getType());
-      int totalElements = 1;
-      for (int i = 0; i < numDims; i++) {
-         totalElements *= dims[i];
-      }
-      arg.setSizeInBytes(totalElements * primitiveSize);
-   }
-
-   private final Set<Object> puts = new HashSet<Object>();
-
-   /**
-    * Enqueue a request to return this array from the GPU. This method blocks until the array is available.
-    * <br/>
-    * Note that <code>Kernel.put(type [])</code> calls will delegate to this call.
-    * <br/>
-    * Package public
-    * 
-    * @param array
-    *          It is assumed that this parameter is indeed an array (of int, float, short etc).
-    * 
-    * @see Kernel#get(int[] arr)
-    * @see Kernel#get(float[] arr)
-    * @see Kernel#get(double[] arr)
-    * @see Kernel#get(long[] arr)
-    * @see Kernel#get(char[] arr)
-    * @see Kernel#get(boolean[] arr)
-    */
-   public void get(Object array) {
-      if (explicit
-            && ((kernel.getExecutionMode() == Kernel.EXECUTION_MODE.GPU) || (kernel.getExecutionMode() == Kernel.EXECUTION_MODE.ACC) || (kernel.getExecutionMode() == Kernel.EXECUTION_MODE.CPU))) {
-         // Only makes sense when we are using OpenCL
-         getJNI(jniContextHandle, array);
-      }
-   }
-
-   public List<ProfileInfo> getProfileInfo() {
-      if (((kernel.getExecutionMode() == Kernel.EXECUTION_MODE.GPU) || (kernel.getExecutionMode() == Kernel.EXECUTION_MODE.ACC) || (kernel.getExecutionMode() == Kernel.EXECUTION_MODE.CPU))) {
-         // Only makes sense when we are using OpenCL
-         return (getProfileInfoJNI(jniContextHandle));
-      } else {
-         return (null);
-      }
-   }
-
-   /**
-    * Tag this array so that it is explicitly enqueued before the kernel is executed. <br/>
-    * Note that <code>Kernel.put(type [])</code> calls will delegate to this call. <br/>
-    * Package public
-    * 
-    * @param array
-    *          It is assumed that this parameter is indeed an array (of int, float, short etc).
-    * @see Kernel#put(int[] arr)
-    * @see Kernel#put(float[] arr)
-    * @see Kernel#put(double[] arr)
-    * @see Kernel#put(long[] arr)
-    * @see Kernel#put(char[] arr)
-    * @see Kernel#put(boolean[] arr)
-    */
-
-   public void put(Object array) {
-      if (explicit
-            && ((kernel.getExecutionMode() == Kernel.EXECUTION_MODE.GPU) || (kernel.getExecutionMode() == Kernel.EXECUTION_MODE.ACC) || (kernel.getExecutionMode() == Kernel.EXECUTION_MODE.CPU))) {
-         // Only makes sense when we are using OpenCL
-         puts.add(array);
-      }
-   }
-
-   private boolean explicit = false;
-
-   public void setExplicit(boolean _explicit) {
-      explicit = _explicit;
-   }
-
-   public boolean isExplicit() {
-      return (explicit);
-   }
-
-   /**
-    * Determine the time taken to convert bytecode to OpenCL for first Kernel.execute(range) call.
-    * 
-    * @return The time spent preparing the kernel for execution using GPU
-    * 
-    */
-   public long getConversionTime() {
-      return conversionTime;
-   }
-
-   /**
-    * Determine the execution time of the previous Kernel.execute(range) call.
-    * 
-    * @return The time spent executing the kernel (ms)
-    * 
-    */
-   public long getExecutionTime() {
-      return executionTime;
-   }
-
-   /**
-    * Determine the accumulated execution time of all previous Kernel.execute(range) calls.
-    * 
-    * @return The accumulated time spent executing this kernel (ms)
-    * 
-    */
-   public long getAccumulatedExecutionTime() {
-      return accumulatedExecutionTime;
-   }
-}
+/*
+Copyright (c) 2010-2011, Advanced Micro Devices, Inc.
+All rights reserved.
+
+Redistribution and use in source and binary forms, with or without modification, are permitted provided that the
+following conditions are met:
+
+Redistributions of source code must retain the above copyright notice, this list of conditions and the following
+disclaimer. 
+
+Redistributions in binary form must reproduce the above copyright notice, this list of conditions and the following
+disclaimer in the documentation and/or other materials provided with the distribution. 
+
+Neither the name of the copyright holder nor the names of its contributors may be used to endorse or promote products
+derived from this software without specific prior written permission. 
+
+THIS SOFTWARE IS PROVIDED BY THE COPYRIGHT HOLDERS AND CONTRIBUTORS "AS IS" AND ANY EXPRESS OR IMPLIED WARRANTIES,
+INCLUDING, BUT NOT LIMITED TO, THE IMPLIED WARRANTIES OF MERCHANTABILITY AND FITNESS FOR A PARTICULAR PURPOSE ARE
+DISCLAIMED. IN NO EVENT SHALL THE COPYRIGHT HOLDER OR CONTRIBUTORS BE LIABLE FOR ANY DIRECT, INDIRECT, INCIDENTAL,
+SPECIAL, EXEMPLARY, OR CONSEQUENTIAL DAMAGES (INCLUDING, BUT NOT LIMITED TO, PROCUREMENT OF SUBSTITUTE GOODS OR
+SERVICES; LOSS OF USE, DATA, OR PROFITS; OR BUSINESS INTERRUPTION) HOWEVER CAUSED AND ON ANY THEORY OF LIABILITY, 
+WHETHER IN CONTRACT, STRICT LIABILITY, OR TORT (INCLUDING NEGLIGENCE OR OTHERWISE) ARISING IN ANY WAY OUT OF THE USE 
+OF THIS SOFTWARE, EVEN IF ADVISED OF THE POSSIBILITY OF SUCH DAMAGE.
+
+If you use the software (in whole or in part), you shall adhere to all applicable U.S., European, and other export
+laws, including but not limited to the U.S. Export Administration Regulations ("EAR"), (15 C.F.R. Sections 730 through
+774), and E.U. Council Regulation (EC) No 1334/2000 of 22 June 2000.  Further, pursuant to Section 740.6 of the EAR,
+you hereby certify that, except pursuant to a license granted by the United States Department of Commerce Bureau of 
+Industry and Security or as otherwise permitted pursuant to a License Exception under the U.S. Export Administration 
+Regulations ("EAR"), you will not (1) export, re-export or release to a national of a country in Country Groups D:1,
+E:1 or E:2 any restricted technology, software, or source code you receive hereunder, or (2) export to Country Groups
+D:1, E:1 or E:2 the direct product of such technology or software, if such foreign produced direct product is subject
+to national security controls as identified on the Commerce Control List (currently found in Supplement 1 to Part 774
+of EAR).  For the most current Country Group listings, or for additional information about the EAR or your obligations
+under those regulations, please refer to the U.S. Bureau of Industry and Security's website at http://www.bis.doc.gov/. 
+
+*/
+package com.amd.aparapi.internal.kernel;
+
+import java.lang.reflect.Array;
+import java.lang.reflect.Field;
+import java.lang.reflect.Modifier;
+import java.nio.ByteBuffer;
+import java.nio.ByteOrder;
+import java.util.HashSet;
+import java.util.List;
+import java.util.Set;
+import java.util.StringTokenizer;
+import java.util.concurrent.BrokenBarrierException;
+import java.util.concurrent.CyclicBarrier;
+import java.util.concurrent.ForkJoinPool;
+import java.util.concurrent.ForkJoinPool.ForkJoinWorkerThreadFactory;
+import java.util.concurrent.ForkJoinPool.ManagedBlocker;
+import java.util.concurrent.ForkJoinWorkerThread;
+import java.util.logging.Level;
+import java.util.logging.Logger;
+
+import com.amd.aparapi.Config;
+import com.amd.aparapi.Kernel;
+import com.amd.aparapi.Kernel.Constant;
+import com.amd.aparapi.Kernel.EXECUTION_MODE;
+import com.amd.aparapi.Kernel.KernelState;
+import com.amd.aparapi.Kernel.Local;
+import com.amd.aparapi.ProfileInfo;
+import com.amd.aparapi.Range;
+import com.amd.aparapi.device.Device;
+import com.amd.aparapi.device.OpenCLDevice;
+import com.amd.aparapi.internal.exception.AparapiException;
+import com.amd.aparapi.internal.exception.CodeGenException;
+import com.amd.aparapi.internal.instruction.InstructionSet.TypeSpec;
+import com.amd.aparapi.internal.jni.KernelRunnerJNI;
+import com.amd.aparapi.internal.model.ClassModel;
+import com.amd.aparapi.internal.model.Entrypoint;
+import com.amd.aparapi.internal.util.UnsafeWrapper;
+import com.amd.aparapi.internal.writer.KernelWriter;
+import com.amd.aparapi.opencl.OpenCL;
+
+/**
+ * The class is responsible for executing <code>Kernel</code> implementations. <br/>
+ * 
+ * The <code>KernelRunner</code> is the real workhorse for Aparapi.  Each <code>Kernel</code> instance creates a single
+ * <code>KernelRunner</code> to encapsulate state and to help coordinate interactions between the <code>Kernel</code> 
+ * and it's execution logic.<br/>
+ * 
+ * The <code>KernelRunner</code> is created <i>lazily</i> as a result of calling <code>Kernel.execute()</code>. A this 
+ * time the <code>ExecutionMode</code> is consulted to determine the default requested mode.  This will dictate how 
+ * the <code>KernelRunner</code> will attempt to execute the <code>Kernel</code>
+ *   
+ * @see com.amd.aparapi.Kernel#execute(int _globalSize)
+ * 
+ * @author gfrost
+ *
+ */
+public class KernelRunner extends KernelRunnerJNI{
+
+   private static Logger logger = Logger.getLogger(Config.getLoggerName());
+
+   private long jniContextHandle = 0;
+
+   private final Kernel kernel;
+
+   private Entrypoint entryPoint;
+
+   private int argc;
+
+   private boolean isFallBack = false; // If isFallBack, rebuild the kernel (necessary?)
+
+   private static final ForkJoinWorkerThreadFactory lowPriorityThreadFactory = new ForkJoinWorkerThreadFactory(){
+      @Override public ForkJoinWorkerThread newThread(ForkJoinPool pool) {
+         ForkJoinWorkerThread newThread = ForkJoinPool.defaultForkJoinWorkerThreadFactory.newThread(pool);
+         newThread.setPriority(Thread.MIN_PRIORITY);
+         return newThread;
+      }
+   };
+
+   private static final ForkJoinPool threadPool = new ForkJoinPool(Runtime.getRuntime().availableProcessors(),
+         lowPriorityThreadFactory, null, false);
+
+   /**
+    * Create a KernelRunner for a specific Kernel instance.
+    * 
+    * @param _kernel
+    */
+   public KernelRunner(Kernel _kernel) {
+      kernel = _kernel;
+   }
+
+   /**
+    * <code>Kernel.dispose()</code> delegates to <code>KernelRunner.dispose()</code> which delegates to <code>disposeJNI()</code> to actually close JNI data structures.<br/>
+    * 
+    * @see KernelRunnerJNI#disposeJNI(long)
+    */
+   public void dispose() {
+      if (kernel.getExecutionMode().isOpenCL()) {
+         disposeJNI(jniContextHandle);
+      }
+      // We are using a shared pool, so there's no need no shutdown it when kernel is disposed
+      //      threadPool.shutdownNow();
+   }
+
+   private Set<String> capabilitiesSet;
+
+   private long accumulatedExecutionTime = 0;
+
+   private long conversionTime = 0;
+
+   private long executionTime = 0;
+
+   boolean hasFP64Support() {
+      if (capabilitiesSet == null) {
+         throw new IllegalStateException("Capabilities queried before they were initialized");
+      }
+      return (capabilitiesSet.contains(OpenCL.CL_KHR_FP64));
+   }
+
+   boolean hasSelectFPRoundingModeSupport() {
+      if (capabilitiesSet == null) {
+         throw new IllegalStateException("Capabilities queried before they were initialized");
+      }
+      return capabilitiesSet.contains(OpenCL.CL_KHR_SELECT_FPROUNDING_MODE);
+   }
+
+   boolean hasGlobalInt32BaseAtomicsSupport() {
+      if (capabilitiesSet == null) {
+         throw new IllegalStateException("Capabilities queried before they were initialized");
+      }
+      return capabilitiesSet.contains(OpenCL.CL_KHR_GLOBAL_INT32_BASE_ATOMICS);
+   }
+
+   boolean hasGlobalInt32ExtendedAtomicsSupport() {
+      if (capabilitiesSet == null) {
+         throw new IllegalStateException("Capabilities queried before they were initialized");
+      }
+      return capabilitiesSet.contains(OpenCL.CL_KHR_GLOBAL_INT32_EXTENDED_ATOMICS);
+   }
+
+   boolean hasLocalInt32BaseAtomicsSupport() {
+      if (capabilitiesSet == null) {
+         throw new IllegalStateException("Capabilities queried before they were initialized");
+      }
+      return capabilitiesSet.contains(OpenCL.CL_KHR_LOCAL_INT32_BASE_ATOMICS);
+   }
+
+   boolean hasLocalInt32ExtendedAtomicsSupport() {
+      if (capabilitiesSet == null) {
+         throw new IllegalStateException("Capabilities queried before they were initialized");
+      }
+      return capabilitiesSet.contains(OpenCL.CL_KHR_LOCAL_INT32_EXTENDED_ATOMICS);
+   }
+
+   boolean hasInt64BaseAtomicsSupport() {
+      if (capabilitiesSet == null) {
+         throw new IllegalStateException("Capabilities queried before they were initialized");
+      }
+      return capabilitiesSet.contains(OpenCL.CL_KHR_INT64_BASE_ATOMICS);
+   }
+
+   boolean hasInt64ExtendedAtomicsSupport() {
+      if (capabilitiesSet == null) {
+         throw new IllegalStateException("Capabilities queried before they were initialized");
+      }
+      return capabilitiesSet.contains(OpenCL.CL_KHR_INT64_EXTENDED_ATOMICS);
+   }
+
+   boolean has3DImageWritesSupport() {
+      if (capabilitiesSet == null) {
+         throw new IllegalStateException("Capabilities queried before they were initialized");
+      }
+      return capabilitiesSet.contains(OpenCL.CL_KHR_3D_IMAGE_WRITES);
+   }
+
+   boolean hasByteAddressableStoreSupport() {
+      if (capabilitiesSet == null) {
+         throw new IllegalStateException("Capabilities queried before they were initialized");
+      }
+      return capabilitiesSet.contains(OpenCL.CL_KHR_BYTE_ADDRESSABLE_SUPPORT);
+   }
+
+   boolean hasFP16Support() {
+      if (capabilitiesSet == null) {
+         throw new IllegalStateException("Capabilities queried before they were initialized");
+      }
+      return capabilitiesSet.contains(OpenCL.CL_KHR_FP16);
+   }
+
+   boolean hasGLSharingSupport() {
+      if (capabilitiesSet == null) {
+         throw new IllegalStateException("Capabilities queried before they were initialized");
+      }
+      return capabilitiesSet.contains(OpenCL.CL_KHR_GL_SHARING);
+   }
+
+   private static final class FJSafeCyclicBarrier extends CyclicBarrier{
+      FJSafeCyclicBarrier(final int threads) {
+         super(threads);
+      }
+
+      @Override public int await() throws InterruptedException, BrokenBarrierException {
+         class Awaiter implements ManagedBlocker{
+            private int value;
+
+            private boolean released;
+
+            @Override public boolean block() throws InterruptedException {
+               try {
+                  value = superAwait();
+                  released = true;
+                  return true;
+               } catch (final BrokenBarrierException e) {
+                  throw new RuntimeException(e);
+               }
+            }
+
+            @Override public boolean isReleasable() {
+               return released;
+            }
+
+            int getValue() {
+               return value;
+            }
+         }
+         final Awaiter awaiter = new Awaiter();
+         ForkJoinPool.managedBlock(awaiter);
+         return awaiter.getValue();
+      }
+
+      int superAwait() throws InterruptedException, BrokenBarrierException {
+         return super.await();
+      }
+   }
+
+   //   @FunctionalInterface
+   private interface ThreadIdSetter{
+      void set(KernelState kernelState, int globalGroupId, int threadId);
+   }
+
+   /**
+    * Execute using a Java thread pool. Either because we were explicitly asked to do so, or because we 'fall back' after discovering an OpenCL issue.
+    * 
+    * @param _range
+    *          The globalSize requested by the user (via <code>Kernel.execute(globalSize)</code>)
+    * @param _passes
+    *          The # of passes requested by the user (via <code>Kernel.execute(globalSize, passes)</code>). Note this is usually defaulted to 1 via <code>Kernel.execute(globalSize)</code>.
+    * @return
+    */
+   protected long executeJava(final Range _range, final int _passes) {
+      if (logger.isLoggable(Level.FINE)) {
+         logger.fine("executeJava: range = " + _range);
+      }
+
+      final int localSize0 = _range.getLocalSize(0);
+      final int localSize1 = _range.getLocalSize(1);
+      final int localSize2 = _range.getLocalSize(2);
+      final int globalSize1 = _range.getGlobalSize(1);
+      if (kernel.getExecutionMode().equals(EXECUTION_MODE.SEQ)) {
+         /**
+          * SEQ mode is useful for testing trivial logic, but kernels which use SEQ mode cannot be used if the
+          * product of localSize(0..3) is >1.  So we can use multi-dim ranges but only if the local size is 1 in all dimensions. 
+          * 
+          * As a result of this barrier is only ever 1 work item wide and probably should be turned into a no-op. 
+          * 
+          * So we need to check if the range is valid here. If not we have no choice but to punt.
+          */
+         if ((localSize0 * localSize1 * localSize2) > 1) {
+            throw new IllegalStateException("Can't run range with group size >1 sequentially. Barriers would deadlock!");
+         }
+
+         final Kernel kernelClone = kernel.clone();
+         final KernelState kernelState = kernelClone.getKernelState();
+
+         kernelState.setRange(_range);
+         kernelState.setGroupId(0, 0);
+         kernelState.setGroupId(1, 0);
+         kernelState.setGroupId(2, 0);
+         kernelState.setLocalId(0, 0);
+         kernelState.setLocalId(1, 0);
+         kernelState.setLocalId(2, 0);
+         kernelState.setLocalBarrier(new FJSafeCyclicBarrier(1));
+
+         for (int passId = 0; passId < _passes; passId++) {
+            kernelState.setPassId(passId);
+
+            if (_range.getDims() == 1) {
+               for (int id = 0; id < _range.getGlobalSize(0); id++) {
+                  kernelState.setGlobalId(0, id);
+                  kernelClone.run();
+               }
+            } else if (_range.getDims() == 2) {
+               for (int x = 0; x < _range.getGlobalSize(0); x++) {
+                  kernelState.setGlobalId(0, x);
+
+                  for (int y = 0; y < globalSize1; y++) {
+                     kernelState.setGlobalId(1, y);
+                     kernelClone.run();
+                  }
+               }
+            } else if (_range.getDims() == 3) {
+               for (int x = 0; x < _range.getGlobalSize(0); x++) {
+                  kernelState.setGlobalId(0, x);
+
+                  for (int y = 0; y < globalSize1; y++) {
+                     kernelState.setGlobalId(1, y);
+
+                     for (int z = 0; z < _range.getGlobalSize(2); z++) {
+                        kernelState.setGlobalId(2, z);
+                        kernelClone.run();
+                     }
+
+                     kernelClone.run();
+                  }
+               }
+            }
+         }
+      } else {
+         final int threads = localSize0 * localSize1 * localSize2;
+         final int numGroups0 = _range.getNumGroups(0);
+         final int numGroups1 = _range.getNumGroups(1);
+         final int globalGroups = numGroups0 * numGroups1 * _range.getNumGroups(2);
+         /**
+          * This joinBarrier is the barrier that we provide for the kernel threads to rendezvous with the current dispatch thread.
+          * So this barrier is threadCount+1 wide (the +1 is for the dispatch thread)
+          */
+         final CyclicBarrier joinBarrier = new FJSafeCyclicBarrier(threads + 1);
+
+         /**
+          * This localBarrier is only ever used by the kernels.  If the kernel does not use the barrier the threads 
+          * can get out of sync, we promised nothing in JTP mode.
+          *
+          * As with OpenCL all threads within a group must wait at the barrier or none.  It is a user error (possible deadlock!)
+          * if the barrier is in a conditional that is only executed by some of the threads within a group.
+          * 
+          * Kernel developer must understand this.
+          * 
+          * This barrier is threadCount wide.  We never hit the barrier from the dispatch thread.
+          */
+         final CyclicBarrier localBarrier = new FJSafeCyclicBarrier(threads);
+
+         final ThreadIdSetter threadIdSetter;
+
+         if (_range.getDims() == 1) {
+            threadIdSetter = new ThreadIdSetter(){
+               @Override public void set(KernelState kernelState, int globalGroupId, int threadId) {
+                  //                   (kernelState, globalGroupId, threadId) ->{
+                  kernelState.setLocalId(0, (threadId % localSize0));
+                  kernelState.setGlobalId(0, (threadId + (globalGroupId * threads)));
+                  kernelState.setGroupId(0, globalGroupId);
+               }
+            };
+         } else if (_range.getDims() == 2) {
+
+            /**
+             * Consider a 12x4 grid of 4*2 local groups
+             * <pre>
+             *                                             threads = 4*2 = 8
+             *                                             localWidth=4
+             *                                             localHeight=2
+             *                                             globalWidth=12
+             *                                             globalHeight=4
+             * 
+             *    00 01 02 03 | 04 05 06 07 | 08 09 10 11  
+             *    12 13 14 15 | 16 17 18 19 | 20 21 22 23
+             *    ------------+-------------+------------
+             *    24 25 26 27 | 28 29 30 31 | 32 33 34 35
+             *    36 37 38 39 | 40 41 42 43 | 44 45 46 47  
+             *    
+             *    00 01 02 03 | 00 01 02 03 | 00 01 02 03  threadIds : [0..7]*6
+             *    04 05 06 07 | 04 05 06 07 | 04 05 06 07
+             *    ------------+-------------+------------
+             *    00 01 02 03 | 00 01 02 03 | 00 01 02 03
+             *    04 05 06 07 | 04 05 06 07 | 04 05 06 07  
+             *    
+             *    00 00 00 00 | 01 01 01 01 | 02 02 02 02  groupId[0] : 0..6 
+             *    00 00 00 00 | 01 01 01 01 | 02 02 02 02   
+             *    ------------+-------------+------------
+             *    00 00 00 00 | 01 01 01 01 | 02 02 02 02  
+             *    00 00 00 00 | 01 01 01 01 | 02 02 02 02
+             *    
+             *    00 00 00 00 | 00 00 00 00 | 00 00 00 00  groupId[1] : 0..6 
+             *    00 00 00 00 | 00 00 00 00 | 00 00 00 00   
+             *    ------------+-------------+------------
+             *    01 01 01 01 | 01 01 01 01 | 01 01 01 01 
+             *    01 01 01 01 | 01 01 01 01 | 01 01 01 01
+             *         
+             *    00 01 02 03 | 08 09 10 11 | 16 17 18 19  globalThreadIds == threadId + groupId * threads;
+             *    04 05 06 07 | 12 13 14 15 | 20 21 22 23
+             *    ------------+-------------+------------
+             *    24 25 26 27 | 32[33]34 35 | 40 41 42 43
+             *    28 29 30 31 | 36 37 38 39 | 44 45 46 47   
+             *          
+             *    00 01 02 03 | 00 01 02 03 | 00 01 02 03  localX = threadId % localWidth; (for globalThreadId 33 = threadId = 01 : 01%4 =1)
+             *    00 01 02 03 | 00 01 02 03 | 00 01 02 03   
+             *    ------------+-------------+------------
+             *    00 01 02 03 | 00[01]02 03 | 00 01 02 03 
+             *    00 01 02 03 | 00 01 02 03 | 00 01 02 03
+             *     
+             *    00 00 00 00 | 00 00 00 00 | 00 00 00 00  localY = threadId /localWidth  (for globalThreadId 33 = threadId = 01 : 01/4 =0)
+             *    01 01 01 01 | 01 01 01 01 | 01 01 01 01   
+             *    ------------+-------------+------------
+             *    00 00 00 00 | 00[00]00 00 | 00 00 00 00 
+             *    01 01 01 01 | 01 01 01 01 | 01 01 01 01
+             *     
+             *    00 01 02 03 | 04 05 06 07 | 08 09 10 11  globalX=
+             *    00 01 02 03 | 04 05 06 07 | 08 09 10 11     groupsPerLineWidth=globalWidth/localWidth (=12/4 =3)
+             *    ------------+-------------+------------     groupInset =groupId%groupsPerLineWidth (=4%3 = 1)
+             *    00 01 02 03 | 04[05]06 07 | 08 09 10 11 
+             *    00 01 02 03 | 04 05 06 07 | 08 09 10 11     globalX = groupInset*localWidth+localX (= 1*4+1 = 5)
+             *     
+             *    00 00 00 00 | 00 00 00 00 | 00 00 00 00  globalY
+             *    01 01 01 01 | 01 01 01 01 | 01 01 01 01      
+             *    ------------+-------------+------------
+             *    02 02 02 02 | 02[02]02 02 | 02 02 02 02 
+             *    03 03 03 03 | 03 03 03 03 | 03 03 03 03
+             *    
+             * </pre>
+             * Assume we are trying to locate the id's for #33 
+             *
+             */
+            threadIdSetter = new ThreadIdSetter(){
+               @Override public void set(KernelState kernelState, int globalGroupId, int threadId) {
+                  //                   (kernelState, globalGroupId, threadId) ->{
+                  kernelState.setLocalId(0, (threadId % localSize0)); // threadId % localWidth =  (for 33 = 1 % 4 = 1)
+                  kernelState.setLocalId(1, (threadId / localSize0)); // threadId / localWidth = (for 33 = 1 / 4 == 0)
+
+                  final int groupInset = globalGroupId % numGroups0; // 4%3 = 1
+                  kernelState.setGlobalId(0, ((groupInset * localSize0) + kernelState.getLocalIds()[0])); // 1*4+1=5
+
+                  final int completeLines = (globalGroupId / numGroups0) * localSize1;// (4/3) * 2
+                  kernelState.setGlobalId(1, (completeLines + kernelState.getLocalIds()[1])); // 2+0 = 2
+                  kernelState.setGroupId(0, (globalGroupId % numGroups0));
+                  kernelState.setGroupId(1, (globalGroupId / numGroups0));
+               }
+            };
+         } else if (_range.getDims() == 3) {
+            //Same as 2D actually turns out that localId[0] is identical for all three dims so could be hoisted out of conditional code
+            threadIdSetter = new ThreadIdSetter(){
+               @Override public void set(KernelState kernelState, int globalGroupId, int threadId) {
+                  //                   (kernelState, globalGroupId, threadId) ->{
+                  kernelState.setLocalId(0, (threadId % localSize0));
+
+                  kernelState.setLocalId(1, ((threadId / localSize0) % localSize1));
+
+                  // the thread id's span WxHxD so threadId/(WxH) should yield the local depth  
+                  kernelState.setLocalId(2, (threadId / (localSize0 * localSize1)));
+
+                  kernelState.setGlobalId(0, (((globalGroupId % numGroups0) * localSize0) + kernelState.getLocalIds()[0]));
+
+                  kernelState.setGlobalId(1,
+                        ((((globalGroupId / numGroups0) * localSize1) % globalSize1) + kernelState.getLocalIds()[1]));
+
+                  kernelState.setGlobalId(2,
+                        (((globalGroupId / (numGroups0 * numGroups1)) * localSize2) + kernelState.getLocalIds()[2]));
+
+                  kernelState.setGroupId(0, (globalGroupId % numGroups0));
+                  kernelState.setGroupId(1, ((globalGroupId / numGroups0) % numGroups1));
+                  kernelState.setGroupId(2, (globalGroupId / (numGroups0 * numGroups1)));
+               }
+            };
+         } else
+            throw new IllegalArgumentException("Expected 1,2 or 3 dimensions, found " + _range.getDims());
+         for (int passId = 0; passId < _passes; passId++) {
+            /**
+              * Note that we emulate OpenCL by creating one thread per localId (across the group).
+              * 
+              * So threadCount == range.getLocalSize(0)*range.getLocalSize(1)*range.getLocalSize(2);
+              * 
+              * For a 1D range of 12 groups of 4 we create 4 threads. One per localId(0).
+              * 
+              * We also clone the kernel 4 times. One per thread.
+              * 
+              * We create local barrier which has a width of 4
+              *         
+              *    Thread-0 handles localId(0) (global 0,4,8)
+              *    Thread-1 handles localId(1) (global 1,5,7)
+              *    Thread-2 handles localId(2) (global 2,6,10)
+              *    Thread-3 handles localId(3) (global 3,7,11)
+              *    
+              * This allows all threads to synchronize using the local barrier.
+              * 
+              * Initially the use of local buffers seems broken as the buffers appears to be per Kernel.
+              * Thankfully Kernel.clone() performs a shallow clone of all buffers (local and global)
+              * So each of the cloned kernels actually still reference the same underlying local/global buffers. 
+              * 
+              * If the kernel uses local buffers but does not use barriers then it is possible for different groups
+              * to see mutations from each other (unlike OpenCL), however if the kernel does not us barriers then it 
+              * cannot assume any coherence in OpenCL mode either (the failure mode will be different but still wrong) 
+              * 
+              * So even JTP mode use of local buffers will need to use barriers. Not for the same reason as OpenCL but to keep groups in lockstep.
+              * 
+              **/
+            for (int id = 0; id < threads; id++) {
+               final int threadId = id;
+
+               /**
+                *  We clone one kernel for each thread.
+                *  
+                *  They will all share references to the same range, localBarrier and global/local buffers because the clone is shallow.
+                *  We need clones so that each thread can assign 'state' (localId/globalId/groupId) without worrying 
+                *  about other threads.   
+                */
+               final Kernel kernelClone = kernel.clone();
+               final KernelState kernelState = kernelClone.getKernelState();
+               kernelState.setRange(_range);
+               kernelState.setPassId(passId);
+
+               if (threads == 1) {
+                  kernelState.disableLocalBarrier();
+               } else {
+                  kernelState.setLocalBarrier(localBarrier);
+               }
+
+               threadPool.submit(
+               //                     () -> {
+                     new Runnable(){
+                        public void run() {
+                           try {
+                              for (int globalGroupId = 0; globalGroupId < globalGroups; globalGroupId++) {
+                                 threadIdSetter.set(kernelState, globalGroupId, threadId);
+                                 kernelClone.run();
+                              }
+                           } catch (RuntimeException | Error e) {
+                              logger.log(Level.SEVERE, "Execution failed", e);
+                           } finally {
+                              await(joinBarrier); // This thread will rendezvous with dispatch thread here. This is effectively a join.
+                           }
+                        }
+                     });
+            }
+
+            await(joinBarrier); // This dispatch thread waits for all worker threads here. 
+         }
+      } // execution mode == JTP
+
+      return 0;
+   }
+
+   private static void await(CyclicBarrier _barrier) {
+      try {
+         _barrier.await();
+      } catch (final InterruptedException e) {
+         // TODO Auto-generated catch block
+         e.printStackTrace();
+      } catch (final BrokenBarrierException e) {
+         // TODO Auto-generated catch block
+         e.printStackTrace();
+      }
+   }
+
+   private KernelArg[] args = null;
+
+   private boolean usesOopConversion = false;
+
+   /**
+    * 
+    * @param arg
+    * @return
+    * @throws AparapiException
+    */
+   private boolean prepareOopConversionBuffer(KernelArg arg) throws AparapiException {
+      usesOopConversion = true;
+      final Class<?> arrayClass = arg.getField().getType();
+      ClassModel c = null;
+      boolean didReallocate = false;
+
+      if (arg.getObjArrayElementModel() == null) {
+         final String tmp = arrayClass.getName().substring(2).replace('/', '.');
+         final String arrayClassInDotForm = tmp.substring(0, tmp.length() - 1);
+
+         if (logger.isLoggable(Level.FINE)) {
+            logger.fine("looking for type = " + arrayClassInDotForm);
+         }
+
+         // get ClassModel of obj array from entrypt.objectArrayFieldsClasses
+         c = entryPoint.getObjectArrayFieldsClasses().get(arrayClassInDotForm);
+         arg.setObjArrayElementModel(c);
+      } else {
+         c = arg.getObjArrayElementModel();
+      }
+      assert c != null : "should find class for elements " + arrayClass.getName();
+
+      final int arrayBaseOffset = UnsafeWrapper.arrayBaseOffset(arrayClass);
+      final int arrayScale = UnsafeWrapper.arrayIndexScale(arrayClass);
+
+      if (logger.isLoggable(Level.FINEST)) {
+         logger.finest("Syncing obj array type = " + arrayClass + " cvtd= " + c.getClassWeAreModelling().getName()
+               + "arrayBaseOffset=" + arrayBaseOffset + " arrayScale=" + arrayScale);
+      }
+
+      int objArraySize = 0;
+      Object newRef = null;
+      try {
+         newRef = arg.getField().get(kernel);
+         objArraySize = Array.getLength(newRef);
+      } catch (final IllegalAccessException e) {
+         throw new AparapiException(e);
+      }
+
+      assert (newRef != null) && (objArraySize != 0) : "no data";
+
+      final int totalStructSize = c.getTotalStructSize();
+      final int totalBufferSize = objArraySize * totalStructSize;
+
+      // allocate ByteBuffer if first time or array changed
+      if ((arg.getObjArrayBuffer() == null) || (newRef != arg.getArray())) {
+         final ByteBuffer structBuffer = ByteBuffer.allocate(totalBufferSize);
+         arg.setObjArrayByteBuffer(structBuffer.order(ByteOrder.LITTLE_ENDIAN));
+         arg.setObjArrayBuffer(arg.getObjArrayByteBuffer().array());
+         didReallocate = true;
+         if (logger.isLoggable(Level.FINEST)) {
+            logger.finest("objArraySize = " + objArraySize + " totalStructSize= " + totalStructSize + " totalBufferSize="
+                  + totalBufferSize);
+         }
+      } else {
+         arg.getObjArrayByteBuffer().clear();
+      }
+
+      // copy the fields that the JNI uses
+      arg.setJavaArray(arg.getObjArrayBuffer());
+      arg.setNumElements(objArraySize);
+      arg.setSizeInBytes(totalBufferSize);
+
+      for (int j = 0; j < objArraySize; j++) {
+         int sizeWritten = 0;
+
+         final Object object = UnsafeWrapper.getObject(newRef, arrayBaseOffset + (arrayScale * j));
+         for (int i = 0; i < c.getStructMemberTypes().size(); i++) {
+            final TypeSpec t = c.getStructMemberTypes().get(i);
+            final long offset = c.getStructMemberOffsets().get(i);
+
+            if (logger.isLoggable(Level.FINEST)) {
+               logger.finest("name = " + c.getStructMembers().get(i).getNameAndTypeEntry().getNameUTF8Entry().getUTF8() + " t= "
+                     + t);
+            }
+
+            switch (t) {
+               case I: {
+                  final int x = UnsafeWrapper.getInt(object, offset);
+                  arg.getObjArrayByteBuffer().putInt(x);
+                  sizeWritten += t.getSize();
+                  break;
+               }
+               case F: {
+                  final float x = UnsafeWrapper.getFloat(object, offset);
+                  arg.getObjArrayByteBuffer().putFloat(x);
+                  sizeWritten += t.getSize();
+                  break;
+               }
+               case J: {
+                  final long x = UnsafeWrapper.getLong(object, offset);
+                  arg.getObjArrayByteBuffer().putLong(x);
+                  sizeWritten += t.getSize();
+                  break;
+               }
+               case Z: {
+                  final boolean x = UnsafeWrapper.getBoolean(object, offset);
+                  arg.getObjArrayByteBuffer().put(x == true ? (byte) 1 : (byte) 0);
+                  // Booleans converted to 1 byte C chars for opencl
+                  sizeWritten += TypeSpec.B.getSize();
+                  break;
+               }
+               case B: {
+                  final byte x = UnsafeWrapper.getByte(object, offset);
+                  arg.getObjArrayByteBuffer().put(x);
+                  sizeWritten += t.getSize();
+                  break;
+               }
+               case D: {
+                  throw new AparapiException("Double not implemented yet");
+               }
+               default:
+                  assert true == false : "typespec did not match anything";
+                  throw new AparapiException("Unhandled type in buffer conversion");
+            }
+         }
+
+         // add padding here if needed
+         if (logger.isLoggable(Level.FINEST)) {
+            logger.finest("sizeWritten = " + sizeWritten + " totalStructSize= " + totalStructSize);
+         }
+
+         assert sizeWritten <= totalStructSize : "wrote too much into buffer";
+
+         while (sizeWritten < totalStructSize) {
+            if (logger.isLoggable(Level.FINEST)) {
+               logger.finest(arg.getName() + " struct pad byte = " + sizeWritten + " totalStructSize= " + totalStructSize);
+            }
+            arg.getObjArrayByteBuffer().put((byte) -1);
+            sizeWritten++;
+         }
+      }
+
+      assert arg.getObjArrayByteBuffer().arrayOffset() == 0 : "should be zero";
+
+      return didReallocate;
+   }
+
+   private void extractOopConversionBuffer(KernelArg arg) throws AparapiException {
+      final Class<?> arrayClass = arg.getField().getType();
+      final ClassModel c = arg.getObjArrayElementModel();
+      assert c != null : "should find class for elements: " + arrayClass.getName();
+      assert arg.getArray() != null : "array is null";
+
+      final int arrayBaseOffset = UnsafeWrapper.arrayBaseOffset(arrayClass);
+      final int arrayScale = UnsafeWrapper.arrayIndexScale(arrayClass);
+      if (logger.isLoggable(Level.FINEST)) {
+         logger.finest("Syncing field:" + arg.getName() + ", bb=" + arg.getObjArrayByteBuffer() + ", type = " + arrayClass);
+      }
+
+      int objArraySize = 0;
+      try {
+         objArraySize = Array.getLength(arg.getField().get(kernel));
+      } catch (final IllegalAccessException e) {
+         throw new AparapiException(e);
+      }
+
+      assert objArraySize > 0 : "should be > 0";
+
+      final int totalStructSize = c.getTotalStructSize();
+      // int totalBufferSize = objArraySize * totalStructSize;
+      // assert arg.objArrayBuffer.length == totalBufferSize : "size should match";
+
+      arg.getObjArrayByteBuffer().rewind();
+
+      for (int j = 0; j < objArraySize; j++) {
+         int sizeWritten = 0;
+         final Object object = UnsafeWrapper.getObject(arg.getArray(), arrayBaseOffset + (arrayScale * j));
+         for (int i = 0; i < c.getStructMemberTypes().size(); i++) {
+            final TypeSpec t = c.getStructMemberTypes().get(i);
+            final long offset = c.getStructMemberOffsets().get(i);
+            switch (t) {
+               case I: {
+                  // read int value from buffer and store into obj in the array
+                  final int x = arg.getObjArrayByteBuffer().getInt();
+                  if (logger.isLoggable(Level.FINEST)) {
+                     logger.finest("fType = " + t.getShortName() + " x= " + x);
+                  }
+                  UnsafeWrapper.putInt(object, offset, x);
+                  sizeWritten += t.getSize();
+                  break;
+               }
+               case F: {
+                  final float x = arg.getObjArrayByteBuffer().getFloat();
+                  if (logger.isLoggable(Level.FINEST)) {
+                     logger.finest("fType = " + t.getShortName() + " x= " + x);
+                  }
+                  UnsafeWrapper.putFloat(object, offset, x);
+                  sizeWritten += t.getSize();
+                  break;
+               }
+               case J: {
+                  final long x = arg.getObjArrayByteBuffer().getLong();
+                  if (logger.isLoggable(Level.FINEST)) {
+                     logger.finest("fType = " + t.getShortName() + " x= " + x);
+                  }
+                  UnsafeWrapper.putLong(object, offset, x);
+                  sizeWritten += t.getSize();
+                  break;
+               }
+               case Z: {
+                  final byte x = arg.getObjArrayByteBuffer().get();
+                  if (logger.isLoggable(Level.FINEST)) {
+                     logger.finest("fType = " + t.getShortName() + " x= " + x);
+                  }
+                  UnsafeWrapper.putBoolean(object, offset, (x == 1 ? true : false));
+                  // Booleans converted to 1 byte C chars for open cl
+                  sizeWritten += TypeSpec.B.getSize();
+                  break;
+               }
+               case B: {
+                  final byte x = arg.getObjArrayByteBuffer().get();
+                  if (logger.isLoggable(Level.FINEST)) {
+                     logger.finest("fType = " + t.getShortName() + " x= " + x);
+                  }
+                  UnsafeWrapper.putByte(object, offset, x);
+                  sizeWritten += t.getSize();
+                  break;
+               }
+               case D: {
+                  throw new AparapiException("Double not implemented yet");
+               }
+               default:
+                  assert true == false : "typespec did not match anything";
+                  throw new AparapiException("Unhandled type in buffer conversion");
+            }
+         }
+
+         // add padding here if needed
+         if (logger.isLoggable(Level.FINEST)) {
+            logger.finest("sizeWritten = " + sizeWritten + " totalStructSize= " + totalStructSize);
+         }
+
+         assert sizeWritten <= totalStructSize : "wrote too much into buffer";
+
+         while (sizeWritten < totalStructSize) {
+            // skip over pad bytes
+            arg.getObjArrayByteBuffer().get();
+            sizeWritten++;
+         }
+      }
+   }
+
+   private void restoreObjects() throws AparapiException {
+      for (int i = 0; i < argc; i++) {
+         final KernelArg arg = args[i];
+         if ((arg.getType() & ARG_OBJ_ARRAY_STRUCT) != 0) {
+            extractOopConversionBuffer(arg);
+         }
+      }
+   }
+
+   private boolean updateKernelArrayRefs() throws AparapiException {
+      boolean needsSync = false;
+
+      for (int i = 0; i < argc; i++) {
+         final KernelArg arg = args[i];
+         try {
+            if ((arg.getType() & ARG_ARRAY) != 0) {
+               Object newArrayRef;
+               newArrayRef = arg.getField().get(kernel);
+
+               if (newArrayRef == null) {
+                  throw new IllegalStateException("Cannot send null refs to kernel, reverting to java");
+               }
+
+               String fieldName = arg.getField().getName();
+               int arrayLength = Array.getLength(newArrayRef);
+               Integer privateMemorySize = ClassModel.getPrivateMemorySizeFromField(arg.getField());
+               if (privateMemorySize == null) {
+                  privateMemorySize = ClassModel.getPrivateMemorySizeFromFieldName(fieldName);
+               }
+               if (privateMemorySize != null) {
+                  if (arrayLength > privateMemorySize) {
+                     throw new IllegalStateException("__private array field " + fieldName + " has illegal length " + arrayLength
+                           + " > " + privateMemorySize);
+                  }
+               }
+
+               if ((arg.getType() & ARG_OBJ_ARRAY_STRUCT) != 0) {
+                  prepareOopConversionBuffer(arg);
+               } else {
+                  // set up JNI fields for normal arrays
+                  arg.setJavaArray(newArrayRef);
+                  arg.setNumElements(arrayLength);
+                  arg.setSizeInBytes(arg.getNumElements() * arg.getPrimitiveSize());
+
+                  if (((args[i].getType() & ARG_EXPLICIT) != 0) && puts.contains(newArrayRef)) {
+                     args[i].setType(args[i].getType() | ARG_EXPLICIT_WRITE);
+                     // System.out.println("detected an explicit write " + args[i].name);
+                     puts.remove(newArrayRef);
+                  }
+               }
+
+               if (newArrayRef != arg.getArray()) {
+                  needsSync = true;
+
+                  if (logger.isLoggable(Level.FINE)) {
+                     logger.fine("saw newArrayRef for " + arg.getName() + " = " + newArrayRef + ", newArrayLen = "
+                           + Array.getLength(newArrayRef));
+                  }
+               }
+
+               arg.setArray(newArrayRef);
+               assert arg.getArray() != null : "null array ref";
+            }
+         } catch (final IllegalArgumentException e) {
+            e.printStackTrace();
+         } catch (final IllegalAccessException e) {
+            e.printStackTrace();
+         }
+      }
+      return needsSync;
+   }
+
+   // private int numAvailableProcessors = Runtime.getRuntime().availableProcessors();
+
+   private Kernel executeOpenCL(final String _entrypointName, final Range _range, final int _passes) throws AparapiException {
+      /*
+      if (_range.getDims() > getMaxWorkItemDimensionsJNI(jniContextHandle)) {
+         throw new RangeException("Range dim size " + _range.getDims() + " > device "
+               + getMaxWorkItemDimensionsJNI(jniContextHandle));
+      }
+      if (_range.getWorkGroupSize() > getMaxWorkGroupSizeJNI(jniContextHandle)) {
+         throw new RangeException("Range workgroup size " + _range.getWorkGroupSize() + " > device "
+               + getMaxWorkGroupSizeJNI(jniContextHandle));
+      }
+      
+            if (_range.getGlobalSize(0) > getMaxWorkItemSizeJNI(jniContextHandle, 0)) {
+               throw new RangeException("Range globalsize 0 " + _range.getGlobalSize(0) + " > device "
+                     + getMaxWorkItemSizeJNI(jniContextHandle, 0));
+            }
+            if (_range.getDims() > 1) {
+               if (_range.getGlobalSize(1) > getMaxWorkItemSizeJNI(jniContextHandle, 1)) {
+                  throw new RangeException("Range globalsize 1 " + _range.getGlobalSize(1) + " > device "
+                        + getMaxWorkItemSizeJNI(jniContextHandle, 1));
+               }
+               if (_range.getDims() > 2) {
+                  if (_range.getGlobalSize(2) > getMaxWorkItemSizeJNI(jniContextHandle, 2)) {
+                     throw new RangeException("Range globalsize 2 " + _range.getGlobalSize(2) + " > device "
+                           + getMaxWorkItemSizeJNI(jniContextHandle, 2));
+                  }
+               }
+            }
+      
+
+      if (logger.isLoggable(Level.FINE)) {
+         logger.fine("maxComputeUnits=" + this.getMaxComputeUnitsJNI(jniContextHandle));
+         logger.fine("maxWorkGroupSize=" + this.getMaxWorkGroupSizeJNI(jniContextHandle));
+         logger.fine("maxWorkItemDimensions=" + this.getMaxWorkItemDimensionsJNI(jniContextHandle));
+         logger.fine("maxWorkItemSize(0)=" + getMaxWorkItemSizeJNI(jniContextHandle, 0));
+         if (_range.getDims() > 1) {
+            logger.fine("maxWorkItemSize(1)=" + getMaxWorkItemSizeJNI(jniContextHandle, 1));
+            if (_range.getDims() > 2) {
+               logger.fine("maxWorkItemSize(2)=" + getMaxWorkItemSizeJNI(jniContextHandle, 2));
+            }
+         }
+      }
+      */
+      // Read the array refs after kernel may have changed them
+      // We need to do this as input to computing the localSize
+      assert args != null : "args should not be null";
+      final boolean needSync = updateKernelArrayRefs();
+      if (needSync && logger.isLoggable(Level.FINE)) {
+         logger.fine("Need to resync arrays on " + kernel.getClass().getName());
+      }
+
+      // native side will reallocate array buffers if necessary
+      if (runKernelJNI(jniContextHandle, _range, needSync, _passes) != 0) {
+         logger.warning("### CL exec seems to have failed. Trying to revert to Java ###");
+         kernel.setFallbackExecutionMode();
+         return execute(_entrypointName, _range, _passes);
+      }
+
+      if (usesOopConversion == true) {
+         restoreObjects();
+      }
+
+      if (logger.isLoggable(Level.FINE)) {
+         logger.fine("executeOpenCL completed. " + _range);
+      }
+
+      return kernel;
+   }
+
+   public synchronized Kernel execute(Kernel.Entry entry, final Range _range, final int _passes) {
+      System.out.println("execute(Kernel.Entry, size) not implemented");
+      return (kernel);
+   }
+
+   synchronized private Kernel fallBackAndExecute(String _entrypointName, final Range _range, final int _passes) {
+      isFallBack = true;
+      if (kernel.hasNextExecutionMode()) {
+         kernel.tryNextExecutionMode();
+      } else {
+         kernel.setFallbackExecutionMode();
+      }
+
+      return execute(_entrypointName, _range, _passes);
+   }
+
+   synchronized private Kernel warnFallBackAndExecute(String _entrypointName, final Range _range, final int _passes,
+         Exception _exception) {
+      if (logger.isLoggable(Level.WARNING)) {
+         logger.warning("Reverting to the next execution mode for " + kernel.getClass() + ": " + _exception.getMessage());
+         _exception.printStackTrace();
+      }
+      return fallBackAndExecute(_entrypointName, _range, _passes);
+   }
+
+   synchronized private Kernel warnFallBackAndExecute(String _entrypointName, final Range _range, final int _passes, String _excuse) {
+      logger.warning("Reverting to the next execution mode for " + kernel.getClass() + ": " + _excuse);
+      return fallBackAndExecute(_entrypointName, _range, _passes);
+   }
+
+   public synchronized Kernel execute(String _entrypointName, final Range _range, final int _passes) {
+
+      long executeStartTime = System.currentTimeMillis();
+
+      if (_range == null) {
+         throw new IllegalStateException("range can't be null");
+      }
+
+      /* for backward compatibility reasons we still honor execution mode */
+      if (kernel.getExecutionMode().isOpenCL()) {
+         // System.out.println("OpenCL");
+
+         // See if user supplied a Device
+         Device device = _range.getDevice();
+
+         if ((device == null) || (device instanceof OpenCLDevice)) {
+            if ((entryPoint == null) || (isFallBack)) {
+               if (entryPoint == null) {
+                  try {
+                     final ClassModel classModel = ClassModel.createClassModel(kernel.getClass());
+                     entryPoint = classModel.getEntrypoint(_entrypointName, kernel);
+                  } catch (final Exception exception) {
+                     return warnFallBackAndExecute(_entrypointName, _range, _passes, exception);
+                  }
+               }
+
+               if ((entryPoint != null) && !entryPoint.shouldFallback()) {
+                  synchronized (Kernel.class) { // This seems to be needed because of a race condition uncovered with issue #68 http://code.google.com/p/aparapi/issues/detail?id=68
+                     if (device != null && !(device instanceof OpenCLDevice)) {
+                        throw new IllegalStateException("range's device is not suitable for OpenCL ");
+                     }
+
+                     OpenCLDevice openCLDevice = (OpenCLDevice) device; // still might be null! 
+
+                     int jniFlags = 0;
+                     if (openCLDevice == null) {
+                        if (kernel.getExecutionMode().equals(EXECUTION_MODE.GPU)) {
+                           // Get the best GPU
+                           openCLDevice = (OpenCLDevice) OpenCLDevice.bestGPU();
+                           jniFlags |= JNI_FLAG_USE_GPU; // this flag might be redundant now. 
+                           if (openCLDevice == null) {
+                              return warnFallBackAndExecute(_entrypointName, _range, _passes, "GPU request can't be honored");
+                           }
+                        } else if (kernel.getExecutionMode().equals(EXECUTION_MODE.ACC)) {
+                           // Get the best ACC
+                           openCLDevice = (OpenCLDevice) OpenCLDevice.bestACC();
+                           jniFlags |= JNI_FLAG_USE_ACC; // this flag might be redundant now. 
+                           if (openCLDevice == null) {
+                              return warnFallBackAndExecute(_entrypointName, _range, _passes, "ACC request can't be honored");
+                           }
+                        } else {
+                           // We fetch the first CPU device 
+                           openCLDevice = (OpenCLDevice) OpenCLDevice.firstCPU();
+                           if (openCLDevice == null) {
+                              return warnFallBackAndExecute(_entrypointName, _range, _passes,
+                                    "CPU request can't be honored not CPU device");
+                           }
+                        }
+                     } else { // openCLDevice == null
+                        if (openCLDevice.getType() == Device.TYPE.GPU) {
+                           jniFlags |= JNI_FLAG_USE_GPU; // this flag might be redundant now. 
+                        } else if (openCLDevice.getType() == Device.TYPE.ACC) {
+                           jniFlags |= JNI_FLAG_USE_ACC; // this flag might be redundant now. 
+                        }
+                     }
+
+                     //  jniFlags |= (Config.enableProfiling ? JNI_FLAG_ENABLE_PROFILING : 0);
+                     //  jniFlags |= (Config.enableProfilingCSV ? JNI_FLAG_ENABLE_PROFILING_CSV | JNI_FLAG_ENABLE_PROFILING : 0);
+                     //  jniFlags |= (Config.enableVerboseJNI ? JNI_FLAG_ENABLE_VERBOSE_JNI : 0);
+                     // jniFlags |= (Config.enableVerboseJNIOpenCLResourceTracking ? JNI_FLAG_ENABLE_VERBOSE_JNI_OPENCL_RESOURCE_TRACKING :0);
+                     // jniFlags |= (kernel.getExecutionMode().equals(EXECUTION_MODE.GPU) ? JNI_FLAG_USE_GPU : 0);
+                     // Init the device to check capabilities before emitting the
+                     // code that requires the capabilities.
+
+                     // synchronized(Kernel.class){
+                     jniContextHandle = initJNI(kernel, openCLDevice, jniFlags); // openCLDevice will not be null here
+                  } // end of synchronized! issue 68
+
+                  if (jniContextHandle == 0) {
+                     return warnFallBackAndExecute(_entrypointName, _range, _passes, "initJNI failed to return a valid handle");
+                  }
+
+                  final String extensions = getExtensionsJNI(jniContextHandle);
+                  capabilitiesSet = new HashSet<String>();
+
+                  final StringTokenizer strTok = new StringTokenizer(extensions);
+                  while (strTok.hasMoreTokens()) {
+                     capabilitiesSet.add(strTok.nextToken());
+                  }
+
+                  if (logger.isLoggable(Level.FINE)) {
+                     logger.fine("Capabilities initialized to :" + capabilitiesSet.toString());
+                  }
+
+                  if (entryPoint.requiresDoublePragma() && !hasFP64Support()) {
+                     return warnFallBackAndExecute(_entrypointName, _range, _passes, "FP64 required but not supported");
+                  }
+
+                  if (entryPoint.requiresByteAddressableStorePragma() && !hasByteAddressableStoreSupport()) {
+                     return warnFallBackAndExecute(_entrypointName, _range, _passes,
+                           "Byte addressable stores required but not supported");
+                  }
+
+                  final boolean all32AtomicsAvailable = hasGlobalInt32BaseAtomicsSupport()
+                        && hasGlobalInt32ExtendedAtomicsSupport() && hasLocalInt32BaseAtomicsSupport()
+                        && hasLocalInt32ExtendedAtomicsSupport();
+
+                  if (entryPoint.requiresAtomic32Pragma() && !all32AtomicsAvailable) {
+
+                     return warnFallBackAndExecute(_entrypointName, _range, _passes, "32 bit Atomics required but not supported");
+                  }
+
+                  String openCL = null;
+                  try {
+                     openCL = KernelWriter.writeToString(entryPoint);
+                  } catch (final CodeGenException codeGenException) {
+                     return warnFallBackAndExecute(_entrypointName, _range, _passes, codeGenException);
+                  }
+
+                  if (Config.enableShowGeneratedOpenCL) {
+                     System.out.println(openCL);
+                  }
+
+                  if (logger.isLoggable(Level.INFO)) {
+                     logger.info(openCL);
+                  }
+
+                  // Send the string to OpenCL to compile it
+                  if (buildProgramJNI(jniContextHandle, openCL) == 0) {
+                     return warnFallBackAndExecute(_entrypointName, _range, _passes, "OpenCL compile failed");
+                  }
+
+                  args = new KernelArg[entryPoint.getReferencedFields().size()];
+                  int i = 0;
+
+                  for (final Field field : entryPoint.getReferencedFields()) {
+                     try {
+                        field.setAccessible(true);
+                        args[i] = new KernelArg();
+                        args[i].setName(field.getName());
+                        args[i].setField(field);
+                        if ((field.getModifiers() & Modifier.STATIC) == Modifier.STATIC) {
+                           args[i].setType(args[i].getType() | ARG_STATIC);
+                        }
+
+                        final Class<?> type = field.getType();
+                        if (type.isArray()) {
+
+                           if (field.getAnnotation(Local.class) != null || args[i].getName().endsWith(Kernel.LOCAL_SUFFIX)) {
+                              args[i].setType(args[i].getType() | ARG_LOCAL);
+                           } else if ((field.getAnnotation(Constant.class) != null)
+                                 || args[i].getName().endsWith(Kernel.CONSTANT_SUFFIX)) {
+                              args[i].setType(args[i].getType() | ARG_CONSTANT);
+                           } else {
+                              args[i].setType(args[i].getType() | ARG_GLOBAL);
+                           }
+                           if (isExplicit()) {
+                              args[i].setType(args[i].getType() | ARG_EXPLICIT);
+                           }
+                           // for now, treat all write arrays as read-write, see bugzilla issue 4859
+                           // we might come up with a better solution later
+                           args[i].setType(args[i].getType()
+                                 | (entryPoint.getArrayFieldAssignments().contains(field.getName()) ? (ARG_WRITE | ARG_READ) : 0));
+                           args[i].setType(args[i].getType()
+                                 | (entryPoint.getArrayFieldAccesses().contains(field.getName()) ? ARG_READ : 0));
+                           // args[i].type |= ARG_GLOBAL;
+
+                           if (type.getName().startsWith("[L")) {
+                              args[i].setType(args[i].getType()
+                                    | (ARG_OBJ_ARRAY_STRUCT | ARG_WRITE | ARG_READ | ARG_APARAPI_BUFFER));
+
+                              if (logger.isLoggable(Level.FINE)) {
+                                 logger.fine("tagging " + args[i].getName() + " as (ARG_OBJ_ARRAY_STRUCT | ARG_WRITE | ARG_READ)");
+                              }
+                           } else if (type.getName().startsWith("[[")) {
+
+                              try {
+                                 setMultiArrayType(args[i], type);
+                              } catch (AparapiException e) {
+                                 return warnFallBackAndExecute(_entrypointName, _range, _passes, "failed to set kernel arguement "
+                                       + args[i].getName() + ".  Aparapi only supports 2D and 3D arrays.");
+                              }
+                           } else {
+
+                              args[i].setArray(null); // will get updated in updateKernelArrayRefs
+                              args[i].setType(args[i].getType() | ARG_ARRAY);
+
+                              args[i].setType(args[i].getType() | (type.isAssignableFrom(float[].class) ? ARG_FLOAT : 0));
+                              args[i].setType(args[i].getType() | (type.isAssignableFrom(int[].class) ? ARG_INT : 0));
+                              args[i].setType(args[i].getType() | (type.isAssignableFrom(boolean[].class) ? ARG_BOOLEAN : 0));
+                              args[i].setType(args[i].getType() | (type.isAssignableFrom(byte[].class) ? ARG_BYTE : 0));
+                              args[i].setType(args[i].getType() | (type.isAssignableFrom(char[].class) ? ARG_CHAR : 0));
+                              args[i].setType(args[i].getType() | (type.isAssignableFrom(double[].class) ? ARG_DOUBLE : 0));
+                              args[i].setType(args[i].getType() | (type.isAssignableFrom(long[].class) ? ARG_LONG : 0));
+                              args[i].setType(args[i].getType() | (type.isAssignableFrom(short[].class) ? ARG_SHORT : 0));
+
+                              // arrays whose length is used will have an int arg holding
+                              // the length as a kernel param
+                              if (entryPoint.getArrayFieldArrayLengthUsed().contains(args[i].getName())) {
+                                 args[i].setType(args[i].getType() | ARG_ARRAYLENGTH);
+                              }
+
+                              if (type.getName().startsWith("[L")) {
+                                 args[i].setType(args[i].getType() | (ARG_OBJ_ARRAY_STRUCT | ARG_WRITE | ARG_READ));
+                                 if (logger.isLoggable(Level.FINE)) {
+                                    logger.fine("tagging " + args[i].getName()
+                                          + " as (ARG_OBJ_ARRAY_STRUCT | ARG_WRITE | ARG_READ)");
+                                 }
+                              }
+                           }
+                        } else if (type.isAssignableFrom(float.class)) {
+                           args[i].setType(args[i].getType() | ARG_PRIMITIVE);
+                           args[i].setType(args[i].getType() | ARG_FLOAT);
+                        } else if (type.isAssignableFrom(int.class)) {
+                           args[i].setType(args[i].getType() | ARG_PRIMITIVE);
+                           args[i].setType(args[i].getType() | ARG_INT);
+                        } else if (type.isAssignableFrom(double.class)) {
+                           args[i].setType(args[i].getType() | ARG_PRIMITIVE);
+                           args[i].setType(args[i].getType() | ARG_DOUBLE);
+                        } else if (type.isAssignableFrom(long.class)) {
+                           args[i].setType(args[i].getType() | ARG_PRIMITIVE);
+                           args[i].setType(args[i].getType() | ARG_LONG);
+                        } else if (type.isAssignableFrom(boolean.class)) {
+                           args[i].setType(args[i].getType() | ARG_PRIMITIVE);
+                           args[i].setType(args[i].getType() | ARG_BOOLEAN);
+                        } else if (type.isAssignableFrom(byte.class)) {
+                           args[i].setType(args[i].getType() | ARG_PRIMITIVE);
+                           args[i].setType(args[i].getType() | ARG_BYTE);
+                        } else if (type.isAssignableFrom(char.class)) {
+                           args[i].setType(args[i].getType() | ARG_PRIMITIVE);
+                           args[i].setType(args[i].getType() | ARG_CHAR);
+                        } else if (type.isAssignableFrom(short.class)) {
+                           args[i].setType(args[i].getType() | ARG_PRIMITIVE);
+                           args[i].setType(args[i].getType() | ARG_SHORT);
+                        }
+                        // System.out.printf("in execute, arg %d %s %08x\n", i,args[i].name,args[i].type );
+                     } catch (final IllegalArgumentException e) {
+                        e.printStackTrace();
+                     }
+
+                     args[i].setPrimitiveSize(getPrimitiveSize(args[i].getType()));
+
+                     if (logger.isLoggable(Level.FINE)) {
+                        logger.fine("arg " + i + ", " + args[i].getName() + ", type=" + Integer.toHexString(args[i].getType())
+                              + ", primitiveSize=" + args[i].getPrimitiveSize());
+                     }
+
+                     i++;
+                  }
+
+                  // at this point, i = the actual used number of arguments
+                  // (private buffers do not get treated as arguments)
+
+                  argc = i;
+
+                  setArgsJNI(jniContextHandle, args, argc);
+
+                  conversionTime = System.currentTimeMillis() - executeStartTime;
+
+                  try {
+                     executeOpenCL(_entrypointName, _range, _passes);
+                     isFallBack = false;
+                  } catch (final AparapiException e) {
+                     warnFallBackAndExecute(_entrypointName, _range, _passes, e);
+                  }
+               } else { // (entryPoint != null) && !entryPoint.shouldFallback()
+                  warnFallBackAndExecute(_entrypointName, _range, _passes, "failed to locate entrypoint");
+               }
+            } else { // (entryPoint == null) || (isFallBack)
+               try {
+                  executeOpenCL(_entrypointName, _range, _passes);
+                  isFallBack = false;
+               } catch (final AparapiException e) {
+                  warnFallBackAndExecute(_entrypointName, _range, _passes, e);
+               }
+            }
+         } else { // (device == null) || (device instanceof OpenCLDevice)
+            warnFallBackAndExecute(_entrypointName, _range, _passes,
+                  "OpenCL was requested but Device supplied was not an OpenCLDevice");
+         }
+      } else { // kernel.getExecutionMode().isOpenCL()
+         executeJava(_range, _passes);
+      }
+
+      if (Config.enableExecutionModeReporting) {
+         System.out.println(kernel.getClass().getCanonicalName() + ":" + kernel.getExecutionMode());
+      }
+
+      executionTime = System.currentTimeMillis() - executeStartTime;
+      accumulatedExecutionTime += executionTime;
+
+      return kernel;
+   }
+
+   private int getPrimitiveSize(int type) {
+      if ((type & ARG_FLOAT) != 0) {
+         return 4;
+      } else if ((type & ARG_INT) != 0) {
+         return 4;
+      } else if ((type & ARG_BYTE) != 0) {
+         return 1;
+      } else if ((type & ARG_CHAR) != 0) {
+         return 2;
+      } else if ((type & ARG_BOOLEAN) != 0) {
+         return 1;
+      } else if ((type & ARG_SHORT) != 0) {
+         return 2;
+      } else if ((type & ARG_LONG) != 0) {
+         return 8;
+      } else if ((type & ARG_DOUBLE) != 0) {
+         return 8;
+      }
+      return 0;
+   }
+
+   private void setMultiArrayType(KernelArg arg, Class<?> type) throws AparapiException {
+      arg.setType(arg.getType() | (ARG_WRITE | ARG_READ | ARG_APARAPI_BUFFER));
+      int numDims = 0;
+      while (type.getName().startsWith("[[[[")) {
+         throw new AparapiException("Aparapi only supports 2D and 3D arrays.");
+      }
+      arg.setType(arg.getType() | ARG_ARRAYLENGTH);
+      while (type.getName().charAt(numDims) == '[') {
+         numDims++;
+      }
+      Object buffer = new Object();
+      try {
+         buffer = arg.getField().get(kernel);
+      } catch (IllegalAccessException e) {
+         e.printStackTrace();
+      }
+      arg.setJavaBuffer(buffer);
+      arg.setNumDims(numDims);
+      Object subBuffer = buffer;
+      int[] dims = new int[numDims];
+      for (int i = 0; i < numDims - 1; i++) {
+         dims[i] = Array.getLength(subBuffer);
+         subBuffer = Array.get(subBuffer, 0);
+      }
+      dims[numDims - 1] = Array.getLength(subBuffer);
+      arg.setDims(dims);
+
+      if (subBuffer.getClass().isAssignableFrom(float[].class)) {
+         arg.setType(arg.getType() | ARG_FLOAT);
+      }
+      if (subBuffer.getClass().isAssignableFrom(int[].class)) {
+         arg.setType(arg.getType() | ARG_INT);
+      }
+      if (subBuffer.getClass().isAssignableFrom(boolean[].class)) {
+         arg.setType(arg.getType() | ARG_BOOLEAN);
+      }
+      if (subBuffer.getClass().isAssignableFrom(byte[].class)) {
+         arg.setType(arg.getType() | ARG_BYTE);
+      }
+      if (subBuffer.getClass().isAssignableFrom(char[].class)) {
+         arg.setType(arg.getType() | ARG_CHAR);
+      }
+      if (subBuffer.getClass().isAssignableFrom(double[].class)) {
+         arg.setType(arg.getType() | ARG_DOUBLE);
+      }
+      if (subBuffer.getClass().isAssignableFrom(long[].class)) {
+         arg.setType(arg.getType() | ARG_LONG);
+      }
+      if (subBuffer.getClass().isAssignableFrom(short[].class)) {
+         arg.setType(arg.getType() | ARG_SHORT);
+      }
+      int primitiveSize = getPrimitiveSize(arg.getType());
+      int totalElements = 1;
+      for (int i = 0; i < numDims; i++) {
+         totalElements *= dims[i];
+      }
+      arg.setSizeInBytes(totalElements * primitiveSize);
+   }
+
+   private final Set<Object> puts = new HashSet<Object>();
+
+   /**
+    * Enqueue a request to return this array from the GPU. This method blocks until the array is available.
+    * <br/>
+    * Note that <code>Kernel.put(type [])</code> calls will delegate to this call.
+    * <br/>
+    * Package public
+    * 
+    * @param array
+    *          It is assumed that this parameter is indeed an array (of int, float, short etc).
+    * 
+    * @see Kernel#get(int[] arr)
+    * @see Kernel#get(float[] arr)
+    * @see Kernel#get(double[] arr)
+    * @see Kernel#get(long[] arr)
+    * @see Kernel#get(char[] arr)
+    * @see Kernel#get(boolean[] arr)
+    */
+   public void get(Object array) {
+      if (explicit
+            && ((kernel.getExecutionMode() == Kernel.EXECUTION_MODE.GPU)
+                  || (kernel.getExecutionMode() == Kernel.EXECUTION_MODE.ACC) || (kernel.getExecutionMode() == Kernel.EXECUTION_MODE.CPU))) {
+         // Only makes sense when we are using OpenCL
+         getJNI(jniContextHandle, array);
+      }
+   }
+
+   public List<ProfileInfo> getProfileInfo() {
+      if (((kernel.getExecutionMode() == Kernel.EXECUTION_MODE.GPU) || (kernel.getExecutionMode() == Kernel.EXECUTION_MODE.ACC) || (kernel
+            .getExecutionMode() == Kernel.EXECUTION_MODE.CPU))) {
+         // Only makes sense when we are using OpenCL
+         return (getProfileInfoJNI(jniContextHandle));
+      } else {
+         return (null);
+      }
+   }
+
+   /**
+    * Tag this array so that it is explicitly enqueued before the kernel is executed. <br/>
+    * Note that <code>Kernel.put(type [])</code> calls will delegate to this call. <br/>
+    * Package public
+    * 
+    * @param array
+    *          It is assumed that this parameter is indeed an array (of int, float, short etc).
+    * @see Kernel#put(int[] arr)
+    * @see Kernel#put(float[] arr)
+    * @see Kernel#put(double[] arr)
+    * @see Kernel#put(long[] arr)
+    * @see Kernel#put(char[] arr)
+    * @see Kernel#put(boolean[] arr)
+    */
+
+   public void put(Object array) {
+      if (explicit
+            && ((kernel.getExecutionMode() == Kernel.EXECUTION_MODE.GPU)
+                  || (kernel.getExecutionMode() == Kernel.EXECUTION_MODE.ACC) || (kernel.getExecutionMode() == Kernel.EXECUTION_MODE.CPU))) {
+         // Only makes sense when we are using OpenCL
+         puts.add(array);
+      }
+   }
+
+   private boolean explicit = false;
+
+   public void setExplicit(boolean _explicit) {
+      explicit = _explicit;
+   }
+
+   public boolean isExplicit() {
+      return (explicit);
+   }
+
+   /**
+    * Determine the time taken to convert bytecode to OpenCL for first Kernel.execute(range) call.
+    * 
+    * @return The time spent preparing the kernel for execution using GPU
+    * 
+    */
+   public long getConversionTime() {
+      return conversionTime;
+   }
+
+   /**
+    * Determine the execution time of the previous Kernel.execute(range) call.
+    * 
+    * @return The time spent executing the kernel (ms)
+    * 
+    */
+   public long getExecutionTime() {
+      return executionTime;
+   }
+
+   /**
+    * Determine the accumulated execution time of all previous Kernel.execute(range) calls.
+    * 
+    * @return The accumulated time spent executing this kernel (ms)
+    * 
+    */
+   public long getAccumulatedExecutionTime() {
+      return accumulatedExecutionTime;
+   }
+}